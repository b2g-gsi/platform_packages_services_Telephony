--- conflicted
+++ resolved
@@ -78,11 +78,8 @@
 
     private int mSubId;
     private NetworkOperators mNetworkOperators;
-<<<<<<< HEAD
-=======
     private boolean mNeedScanAgain;
     private List<String> mForbiddenPlmns;
->>>>>>> b1014fe1
 
     private ProgressDialog mProgressDialog;
     public NetworkSelectListPreference(Context context, AttributeSet attrs) {
@@ -96,12 +93,6 @@
 
     @Override
     protected void onClick() {
-<<<<<<< HEAD
-        // Start the one-time network scan via {@link Phone#getAvailableNetworks()}.
-        // {@link NetworkQueryService will return a {@link onResults()} callback first with a list
-        // of CellInfo, and then will return a {@link onComplete} indicating the scan completed.
-        loadNetworksList();
-=======
         showProgressDialog(DIALOG_NETWORK_LIST_LOAD);
         TelephonyManager telephonyManager = (TelephonyManager)
                 getContext().getSystemService(Context.TELEPHONY_SERVICE);
@@ -114,10 +105,9 @@
             @Override
             protected void onPostExecute(List<String> result) {
                 mForbiddenPlmns = result;
-                loadNetworksList(true);
+                loadNetworksList();
             }
         }.executeOnExecutor(AsyncTask.THREAD_POOL_EXECUTOR);
->>>>>>> b1014fe1
     }
 
     private final Handler mHandler = new Handler() {
@@ -155,33 +145,6 @@
 
                     break;
 
-<<<<<<< HEAD
-=======
-                case EVENT_NETWORK_SCAN_ERROR:
-                    int error = msg.arg1;
-                    if (DBG) logd("error while querying available networks " + error);
-                    if (error == NetworkScan.ERROR_UNSUPPORTED) {
-                        if (DBG) {
-                            logd("Modem does not support: try to scan network again via Phone");
-                        }
-                        if (!mNeedScanAgain) {
-                            // Avoid blinking while showing the dialog again.
-                            showProgressDialog(DIALOG_NETWORK_LIST_LOAD);
-                        }
-                        loadNetworksList(false);
-                    } else {
-                        try {
-                            if (mNetworkQueryService != null) {
-                                mNetworkQueryService.unregisterCallback(mCallback);
-                            }
-                        } catch (RemoteException e) {
-                            loge("onError: exception from unregisterCallback " + e);
-                        }
-                        displayNetworkQueryFailed(error);
-                    }
-                    break;
-
->>>>>>> b1014fe1
                 case EVENT_NETWORK_SCAN_COMPLETED:
                     try {
                         if (mNetworkQueryService != null) {
@@ -335,12 +298,6 @@
 
     private void loadNetworksList() {
         if (DBG) logd("load networks list...");
-<<<<<<< HEAD
-
-        showProgressDialog(DIALOG_NETWORK_LIST_LOAD);
-
-=======
->>>>>>> b1014fe1
         try {
             if (mNetworkQueryService != null) {
                 mNetworkQueryService.startNetworkQuery(mCallback, mPhoneId, false);

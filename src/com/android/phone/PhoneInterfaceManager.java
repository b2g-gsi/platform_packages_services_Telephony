/*
 * Copyright (C) 2006 The Android Open Source Project
 *
 * Licensed under the Apache License, Version 2.0 (the "License");
 * you may not use this file except in compliance with the License.
 * You may obtain a copy of the License at
 *
 *      http://www.apache.org/licenses/LICENSE-2.0
 *
 * Unless required by applicable law or agreed to in writing, software
 * distributed under the License is distributed on an "AS IS" BASIS,
 * WITHOUT WARRANTIES OR CONDITIONS OF ANY KIND, either express or implied.
 * See the License for the specific language governing permissions and
 * limitations under the License.
 */

package com.android.phone;

import android.app.ActivityManager;
import android.app.AppOpsManager;
import android.content.ComponentName;
import android.content.Context;
import android.content.Intent;
import android.net.ConnectivityManager;
import android.net.Uri;
import android.os.AsyncResult;
import android.os.Binder;
import android.os.Bundle;
import android.os.Handler;
import android.os.Looper;
import android.os.Message;
import android.os.Process;
import android.os.ServiceManager;
import android.os.UserHandle;
import android.provider.Settings;
import android.telephony.NeighboringCellInfo;
import android.telephony.CellInfo;
import android.telephony.ServiceState;
import android.telephony.TelephonyManager;
import android.text.TextUtils;
import android.util.Log;

import com.android.internal.telephony.CallManager;
import com.android.internal.telephony.CommandException;
import com.android.internal.telephony.DefaultPhoneNotifier;
import com.android.internal.telephony.IccCard;
import com.android.internal.telephony.ITelephony;
import com.android.internal.telephony.IThirdPartyCallProvider;
import com.android.internal.telephony.Phone;
import com.android.internal.telephony.PhoneConstants;
<<<<<<< HEAD
import com.android.internal.telephony.thirdpartyphone.ThirdPartyPhone;
=======
import com.android.internal.telephony.uicc.IccIoResult;
import com.android.internal.telephony.uicc.IccUtils;
import com.android.internal.telephony.uicc.UiccController;
>>>>>>> d50129c8

import java.util.List;
import java.util.ArrayList;

/**
 * Implementation of the ITelephony interface.
 */
public class PhoneInterfaceManager extends ITelephony.Stub {
    private static final String LOG_TAG = "PhoneInterfaceManager";
    private static final boolean DBG = (PhoneGlobals.DBG_LEVEL >= 2);
    private static final boolean DBG_LOC = false;

    // Message codes used with mMainThreadHandler
    private static final int CMD_HANDLE_PIN_MMI = 1;
    private static final int CMD_HANDLE_NEIGHBORING_CELL = 2;
    private static final int EVENT_NEIGHBORING_CELL_DONE = 3;
    private static final int CMD_ANSWER_RINGING_CALL = 4;
    private static final int CMD_END_CALL = 5;  // not used yet
    private static final int CMD_SILENCE_RINGER = 6;
<<<<<<< HEAD
    private static final int CMD_NEW_INCOMING_THIRD_PARTY_CALL = 7;
=======
    private static final int CMD_TRANSMIT_APDU = 7;
    private static final int EVENT_TRANSMIT_APDU_DONE = 8;
    private static final int CMD_OPEN_CHANNEL = 9;
    private static final int EVENT_OPEN_CHANNEL_DONE = 10;
    private static final int CMD_CLOSE_CHANNEL = 11;
    private static final int EVENT_CLOSE_CHANNEL_DONE = 12;

>>>>>>> d50129c8

    /** The singleton instance. */
    private static PhoneInterfaceManager sInstance;

    PhoneGlobals mApp;
    Phone mPhone;
    CallManager mCM;
    AppOpsManager mAppOps;
    MainThreadHandler mMainThreadHandler;
    CallHandlerServiceProxy mCallHandlerService;

    /**
     * A request object to use for transmitting data to an ICC.
     */
    private static final class IccAPDUArgument {
        public int channel, cla, command, p1, p2, p3;
        public String data;

        public IccAPDUArgument(int channel, int cla, int command,
                int p1, int p2, int p3, String data) {
            this.channel = channel;
            this.cla = cla;
            this.command = command;
            this.p1 = p1;
            this.p2 = p2;
            this.p3 = p3;
            this.data = data;
        }
    }

    /**
     * A request object for use with {@link MainThreadHandler}. Requesters should wait() on the
     * request after sending. The main thread will notify the request when it is complete.
     */
    private static final class MainThreadRequest {
        /** The argument to use for the request */
        public Object argument;
        /** The result of the request that is run on the main thread */
        public Object result;

        public MainThreadRequest(Object argument) {
            this.argument = argument;
        }
    }

    private static final class IncomingThirdPartyCallArgs {
        public final ComponentName component;
        public final String callId;
        public final String callerDisplayName;

        public IncomingThirdPartyCallArgs(ComponentName component, String callId,
                String callerDisplayName) {
            this.component = component;
            this.callId = callId;
            this.callerDisplayName = callerDisplayName;
        }
    }

    /**
     * A handler that processes messages on the main thread in the phone process. Since many
     * of the Phone calls are not thread safe this is needed to shuttle the requests from the
     * inbound binder threads to the main thread in the phone process.  The Binder thread
     * may provide a {@link MainThreadRequest} object in the msg.obj field that they are waiting
     * on, which will be notified when the operation completes and will contain the result of the
     * request.
     *
     * <p>If a MainThreadRequest object is provided in the msg.obj field,
     * note that request.result must be set to something non-null for the calling thread to
     * unblock.
     */
    private final class MainThreadHandler extends Handler {
        @Override
        public void handleMessage(Message msg) {
            MainThreadRequest request;
            Message onCompleted;
            AsyncResult ar;

            switch (msg.what) {
                case CMD_HANDLE_PIN_MMI:
                    request = (MainThreadRequest) msg.obj;
                    request.result = Boolean.valueOf(
                            mPhone.handlePinMmi((String) request.argument));
                    // Wake up the requesting thread
                    synchronized (request) {
                        request.notifyAll();
                    }
                    break;

                case CMD_HANDLE_NEIGHBORING_CELL:
                    request = (MainThreadRequest) msg.obj;
                    onCompleted = obtainMessage(EVENT_NEIGHBORING_CELL_DONE,
                            request);
                    mPhone.getNeighboringCids(onCompleted);
                    break;

                case EVENT_NEIGHBORING_CELL_DONE:
                    ar = (AsyncResult) msg.obj;
                    request = (MainThreadRequest) ar.userObj;
                    if (ar.exception == null && ar.result != null) {
                        request.result = ar.result;
                    } else {
                        // create an empty list to notify the waiting thread
                        request.result = new ArrayList<NeighboringCellInfo>();
                    }
                    // Wake up the requesting thread
                    synchronized (request) {
                        request.notifyAll();
                    }
                    break;

                case CMD_ANSWER_RINGING_CALL:
                    answerRingingCallInternal();
                    break;

                case CMD_SILENCE_RINGER:
                    silenceRingerInternal();
                    break;

                case CMD_END_CALL:
                    request = (MainThreadRequest) msg.obj;
                    boolean hungUp = false;
                    int phoneType = mPhone.getPhoneType();
                    if (phoneType == PhoneConstants.PHONE_TYPE_CDMA) {
                        // CDMA: If the user presses the Power button we treat it as
                        // ending the complete call session
                        hungUp = PhoneUtils.hangupRingingAndActive(mPhone);
                    } else if (phoneType == PhoneConstants.PHONE_TYPE_GSM) {
                        // GSM: End the call as per the Phone state
                        hungUp = PhoneUtils.hangup(mCM);
                    } else {
                        throw new IllegalStateException("Unexpected phone type: " + phoneType);
                    }
                    if (DBG) log("CMD_END_CALL: " + (hungUp ? "hung up!" : "no call to hang up"));
                    request.result = hungUp;
                    // Wake up the requesting thread
                    synchronized (request) {
                        request.notifyAll();
                    }
                    break;
                case CMD_NEW_INCOMING_THIRD_PARTY_CALL: {
                    request = (MainThreadRequest) msg.obj;
                    IncomingThirdPartyCallArgs args = (IncomingThirdPartyCallArgs) request.argument;
                    ThirdPartyPhone thirdPartyPhone = (ThirdPartyPhone)
                            PhoneUtils.getThirdPartyPhoneFromComponent(mCM, args.component);
                    thirdPartyPhone.takeIncomingCall(args.callId, args.callerDisplayName);
                    break;
                }

                case CMD_TRANSMIT_APDU:
                    request = (MainThreadRequest) msg.obj;
                    IccAPDUArgument argument = (IccAPDUArgument) request.argument;
                    onCompleted = obtainMessage(EVENT_TRANSMIT_APDU_DONE, request);
                    UiccController.getInstance().getUiccCard().iccTransmitApduLogicalChannel(
                            argument.channel, argument.cla, argument.command,
                            argument.p1, argument.p2, argument.p3, argument.data,
                            onCompleted);
                    break;

                case EVENT_TRANSMIT_APDU_DONE:
                    ar = (AsyncResult) msg.obj;
                    request = (MainThreadRequest) ar.userObj;
                    if (ar.exception == null && ar.result != null) {
                        request.result = ar.result;
                    } else {
                        request.result = new IccIoResult(0x6F, 0, (byte[])null);
                        if (ar.result == null) {
                            loge("iccTransmitApduLogicalChannel: Empty response");
                        } else if (ar.exception != null &&
                            (ar.exception instanceof CommandException)) {
                            loge("iccTransmitApduLogicalChannel: CommandException: " +
                                    (CommandException)ar.exception);
                        } else {
                            loge("iccTransmitApduLogicalChannel: Unknown exception");
                        }
                    }
                    synchronized (request) {
                        request.notifyAll();
                    }
                    break;

                case CMD_OPEN_CHANNEL:
                    request = (MainThreadRequest) msg.obj;
                    onCompleted = obtainMessage(EVENT_OPEN_CHANNEL_DONE, request);
                    UiccController.getInstance().getUiccCard().iccOpenLogicalChannel(
                            (String)request.argument, onCompleted);
                    break;

                case EVENT_OPEN_CHANNEL_DONE:
                    ar = (AsyncResult) msg.obj;
                    request = (MainThreadRequest) ar.userObj;
                    if (ar.exception == null && ar.result != null) {
                        request.result = new Integer(((int[])ar.result)[0]);
                    } else {
                        request.result = new Integer(-1);
                        if (ar.result == null) {
                            loge("iccOpenLogicalChannel: Empty response");
                        } else if (ar.exception != null &&
                            (ar.exception instanceof CommandException)) {
                            loge("iccOpenLogicalChannel: CommandException: " +
                                    (CommandException)ar.exception);
                        } else {
                            loge("iccOpenLogicalChannel: Unknown exception");
                        }
                    }
                    synchronized (request) {
                        request.notifyAll();
                    }
                    break;

                case CMD_CLOSE_CHANNEL:
                    request = (MainThreadRequest) msg.obj;
                    onCompleted = obtainMessage(EVENT_CLOSE_CHANNEL_DONE,
                            request);
                    UiccController.getInstance().getUiccCard().iccCloseLogicalChannel(
                            ((Integer)request.argument).intValue(),
                            onCompleted);
                    break;

                case EVENT_CLOSE_CHANNEL_DONE:
                    ar = (AsyncResult) msg.obj;
                    request = (MainThreadRequest) ar.userObj;
                    if (ar.exception == null) {
                        request.result = new Boolean(true);
                    } else {
                        request.result = new Boolean(false);
                        if (ar.exception instanceof CommandException) {
                            loge("iccCloseLogicalChannel: CommandException: " +
                                    (CommandException)ar.exception);
                        } else {
                            loge("iccCloseLogicalChannel: Unknown exception");
                        }
                    }
                    synchronized (request) {
                        request.notifyAll();
                    }
                    break;

                default:
                    Log.w(LOG_TAG, "MainThreadHandler: unexpected message code: " + msg.what);
                    break;
            }
        }
    }

    /**
     * Posts the specified command to be executed on the main thread,
     * waits for the request to complete, and returns the result.
     * @see #sendRequestAsync
     */
    private Object sendRequest(int command, Object argument) {
        if (Looper.myLooper() == mMainThreadHandler.getLooper()) {
            throw new RuntimeException("This method will deadlock if called from the main thread.");
        }

        MainThreadRequest request = new MainThreadRequest(argument);
        Message msg = mMainThreadHandler.obtainMessage(command, request);
        msg.sendToTarget();

        // Wait for the request to complete
        synchronized (request) {
            while (request.result == null) {
                try {
                    request.wait();
                } catch (InterruptedException e) {
                    // Do nothing, go back and wait until the request is complete
                }
            }
        }
        return request.result;
    }

    /**
     * Asynchronous ("fire and forget") version of sendRequest():
     * Posts the specified command to be executed on the main thread, and
     * returns immediately.
     * @see #sendRequest
     */
    private void sendRequestAsync(int command) {
        mMainThreadHandler.sendEmptyMessage(command);
    }

    /**
     * Same as {@link #sendRequestAsync(int)} except it takes an argument.
     * @see {@link #sendRequest(int,Object)}
     */
    private void sendRequestAsync(int command, Object argument) {
        MainThreadRequest request = new MainThreadRequest(argument);
        Message msg = mMainThreadHandler.obtainMessage(command, request);
        msg.sendToTarget();
    }

    /**
     * Initialize the singleton PhoneInterfaceManager instance.
     * This is only done once, at startup, from PhoneApp.onCreate().
     */
    /* package */ static PhoneInterfaceManager init(PhoneGlobals app, Phone phone,
            CallHandlerServiceProxy callHandlerService) {
        synchronized (PhoneInterfaceManager.class) {
            if (sInstance == null) {
                sInstance = new PhoneInterfaceManager(app, phone, callHandlerService);
            } else {
                Log.wtf(LOG_TAG, "init() called multiple times!  sInstance = " + sInstance);
            }
            return sInstance;
        }
    }

    /** Private constructor; @see init() */
    private PhoneInterfaceManager(PhoneGlobals app, Phone phone,
            CallHandlerServiceProxy callHandlerService) {
        mApp = app;
        mPhone = phone;
        mCM = PhoneGlobals.getInstance().mCM;
        mAppOps = (AppOpsManager)app.getSystemService(Context.APP_OPS_SERVICE);
        mMainThreadHandler = new MainThreadHandler();
        mCallHandlerService = callHandlerService;
        publish();
    }

    private void publish() {
        if (DBG) log("publish: " + this);

        ServiceManager.addService("phone", this);
    }

    //
    // Implementation of the ITelephony interface.
    //

    public void dial(String number) {
        if (DBG) log("dial: " + number);
        // No permission check needed here: This is just a wrapper around the
        // ACTION_DIAL intent, which is available to any app since it puts up
        // the UI before it does anything.

        String url = createTelUrl(number);
        if (url == null) {
            return;
        }

        // PENDING: should we just silently fail if phone is offhook or ringing?
        PhoneConstants.State state = mCM.getState();
        if (state != PhoneConstants.State.OFFHOOK && state != PhoneConstants.State.RINGING) {
            Intent  intent = new Intent(Intent.ACTION_DIAL, Uri.parse(url));
            intent.addFlags(Intent.FLAG_ACTIVITY_NEW_TASK);
            mApp.startActivity(intent);
        }
    }

    public void call(String callingPackage, String number) {
        if (DBG) log("call: " + number);

        // This is just a wrapper around the ACTION_CALL intent, but we still
        // need to do a permission check since we're calling startActivity()
        // from the context of the phone app.
        enforceCallPermission();

        if (mAppOps.noteOp(AppOpsManager.OP_CALL_PHONE, Binder.getCallingUid(), callingPackage)
                != AppOpsManager.MODE_ALLOWED) {
            return;
        }

        String url = createTelUrl(number);
        if (url == null) {
            return;
        }

        Intent intent = new Intent(Intent.ACTION_CALL, Uri.parse(url));
        intent.addFlags(Intent.FLAG_ACTIVITY_NEW_TASK);
        mApp.startActivity(intent);
    }

    private boolean showCallScreenInternal(boolean specifyInitialDialpadState,
                                           boolean showDialpad) {
        if (!PhoneGlobals.sVoiceCapable) {
            // Never allow the InCallScreen to appear on data-only devices.
            return false;
        }
        if (isIdle()) {
            return false;
        }
        // If the phone isn't idle then go to the in-call screen
        long callingId = Binder.clearCallingIdentity();

        mCallHandlerService.bringToForeground(showDialpad);

        Binder.restoreCallingIdentity(callingId);
        return true;
    }

    // Show the in-call screen without specifying the initial dialpad state.
    public boolean showCallScreen() {
        return showCallScreenInternal(false, false);
    }

    // The variation of showCallScreen() that specifies the initial dialpad state.
    // (Ideally this would be called showCallScreen() too, just with a different
    // signature, but AIDL doesn't allow that.)
    public boolean showCallScreenWithDialpad(boolean showDialpad) {
        return showCallScreenInternal(true, showDialpad);
    }

    /**
     * End a call based on call state
     * @return true is a call was ended
     */
    public boolean endCall() {
        enforceCallPermission();
        return (Boolean) sendRequest(CMD_END_CALL, null);
    }

    public void answerRingingCall() {
        if (DBG) log("answerRingingCall...");
        // TODO: there should eventually be a separate "ANSWER_PHONE" permission,
        // but that can probably wait till the big TelephonyManager API overhaul.
        // For now, protect this call with the MODIFY_PHONE_STATE permission.
        enforceModifyPermission();
        sendRequestAsync(CMD_ANSWER_RINGING_CALL);
    }

    /**
     * Make the actual telephony calls to implement answerRingingCall().
     * This should only be called from the main thread of the Phone app.
     * @see #answerRingingCall
     *
     * TODO: it would be nice to return true if we answered the call, or
     * false if there wasn't actually a ringing incoming call, or some
     * other error occurred.  (In other words, pass back the return value
     * from PhoneUtils.answerCall() or PhoneUtils.answerAndEndActive().)
     * But that would require calling this method via sendRequest() rather
     * than sendRequestAsync(), and right now we don't actually *need* that
     * return value, so let's just return void for now.
     */
    private void answerRingingCallInternal() {
        final boolean hasRingingCall = !mPhone.getRingingCall().isIdle();
        if (hasRingingCall) {
            final boolean hasActiveCall = !mPhone.getForegroundCall().isIdle();
            final boolean hasHoldingCall = !mPhone.getBackgroundCall().isIdle();
            if (hasActiveCall && hasHoldingCall) {
                // Both lines are in use!
                // TODO: provide a flag to let the caller specify what
                // policy to use if both lines are in use.  (The current
                // behavior is hardwired to "answer incoming, end ongoing",
                // which is how the CALL button is specced to behave.)
                PhoneUtils.answerAndEndActive(mCM, mCM.getFirstActiveRingingCall());
                return;
            } else {
                // answerCall() will automatically hold the current active
                // call, if there is one.
                PhoneUtils.answerCall(mCM.getFirstActiveRingingCall());
                return;
            }
        } else {
            // No call was ringing.
            return;
        }
    }

    public void silenceRinger() {
        if (DBG) log("silenceRinger...");
        // TODO: find a more appropriate permission to check here.
        // (That can probably wait till the big TelephonyManager API overhaul.
        // For now, protect this call with the MODIFY_PHONE_STATE permission.)
        enforceModifyPermission();
        sendRequestAsync(CMD_SILENCE_RINGER);
    }

    /**
     * Internal implemenation of silenceRinger().
     * This should only be called from the main thread of the Phone app.
     * @see #silenceRinger
     */
    private void silenceRingerInternal() {
        if ((mCM.getState() == PhoneConstants.State.RINGING)
            && mApp.notifier.isRinging()) {
            // Ringer is actually playing, so silence it.
            if (DBG) log("silenceRingerInternal: silencing...");
            mApp.notifier.silenceRinger();
        }
    }

    public boolean isOffhook() {
        return (mCM.getState() == PhoneConstants.State.OFFHOOK);
    }

    public boolean isRinging() {
        return (mCM.getState() == PhoneConstants.State.RINGING);
    }

    public boolean isIdle() {
        return (mCM.getState() == PhoneConstants.State.IDLE);
    }

    public boolean isSimPinEnabled() {
        enforceReadPermission();
        return (PhoneGlobals.getInstance().isSimPinEnabled());
    }

    public boolean supplyPin(String pin) {
        int [] resultArray = supplyPinReportResult(pin);
        return (resultArray[0] == PhoneConstants.PIN_RESULT_SUCCESS) ? true : false;
    }

    public boolean supplyPuk(String puk, String pin) {
        int [] resultArray = supplyPukReportResult(puk, pin);
        return (resultArray[0] == PhoneConstants.PIN_RESULT_SUCCESS) ? true : false;
    }

    /** {@hide} */
    public int[] supplyPinReportResult(String pin) {
        enforceModifyPermission();
        final UnlockSim checkSimPin = new UnlockSim(mPhone.getIccCard());
        checkSimPin.start();
        return checkSimPin.unlockSim(null, pin);
    }

    /** {@hide} */
    public int[] supplyPukReportResult(String puk, String pin) {
        enforceModifyPermission();
        final UnlockSim checkSimPuk = new UnlockSim(mPhone.getIccCard());
        checkSimPuk.start();
        return checkSimPuk.unlockSim(puk, pin);
    }

    /**
     * Helper thread to turn async call to SimCard#supplyPin into
     * a synchronous one.
     */
    private static class UnlockSim extends Thread {

        private final IccCard mSimCard;

        private boolean mDone = false;
        private int mResult = PhoneConstants.PIN_GENERAL_FAILURE;
        private int mRetryCount = -1;

        // For replies from SimCard interface
        private Handler mHandler;

        // For async handler to identify request type
        private static final int SUPPLY_PIN_COMPLETE = 100;

        public UnlockSim(IccCard simCard) {
            mSimCard = simCard;
        }

        @Override
        public void run() {
            Looper.prepare();
            synchronized (UnlockSim.this) {
                mHandler = new Handler() {
                    @Override
                    public void handleMessage(Message msg) {
                        AsyncResult ar = (AsyncResult) msg.obj;
                        switch (msg.what) {
                            case SUPPLY_PIN_COMPLETE:
                                Log.d(LOG_TAG, "SUPPLY_PIN_COMPLETE");
                                synchronized (UnlockSim.this) {
                                    mRetryCount = msg.arg1;
                                    if (ar.exception != null) {
                                        if (ar.exception instanceof CommandException &&
                                                ((CommandException)(ar.exception)).getCommandError()
                                                == CommandException.Error.PASSWORD_INCORRECT) {
                                            mResult = PhoneConstants.PIN_PASSWORD_INCORRECT;
                                        } else {
                                            mResult = PhoneConstants.PIN_GENERAL_FAILURE;
                                        }
                                    } else {
                                        mResult = PhoneConstants.PIN_RESULT_SUCCESS;
                                    }
                                    mDone = true;
                                    UnlockSim.this.notifyAll();
                                }
                                break;
                        }
                    }
                };
                UnlockSim.this.notifyAll();
            }
            Looper.loop();
        }

        /*
         * Use PIN or PUK to unlock SIM card
         *
         * If PUK is null, unlock SIM card with PIN
         *
         * If PUK is not null, unlock SIM card with PUK and set PIN code
         */
        synchronized int[] unlockSim(String puk, String pin) {

            while (mHandler == null) {
                try {
                    wait();
                } catch (InterruptedException e) {
                    Thread.currentThread().interrupt();
                }
            }
            Message callback = Message.obtain(mHandler, SUPPLY_PIN_COMPLETE);

            if (puk == null) {
                mSimCard.supplyPin(pin, callback);
            } else {
                mSimCard.supplyPuk(puk, pin, callback);
            }

            while (!mDone) {
                try {
                    Log.d(LOG_TAG, "wait for done");
                    wait();
                } catch (InterruptedException e) {
                    // Restore the interrupted status
                    Thread.currentThread().interrupt();
                }
            }
            Log.d(LOG_TAG, "done");
            int[] resultArray = new int[2];
            resultArray[0] = mResult;
            resultArray[1] = mRetryCount;
            return resultArray;
        }
    }

    public void updateServiceLocation() {
        // No permission check needed here: this call is harmless, and it's
        // needed for the ServiceState.requestStateUpdate() call (which is
        // already intentionally exposed to 3rd parties.)
        mPhone.updateServiceLocation();
    }

    public boolean isRadioOn() {
        return mPhone.getServiceState().getVoiceRegState() != ServiceState.STATE_POWER_OFF;
    }

    public void toggleRadioOnOff() {
        enforceModifyPermission();
        mPhone.setRadioPower(!isRadioOn());
    }
    public boolean setRadio(boolean turnOn) {
        enforceModifyPermission();
        if ((mPhone.getServiceState().getVoiceRegState() != ServiceState.STATE_POWER_OFF) != turnOn) {
            toggleRadioOnOff();
        }
        return true;
    }
    public boolean setRadioPower(boolean turnOn) {
        enforceModifyPermission();
        mPhone.setRadioPower(turnOn);
        return true;
    }

    public boolean enableDataConnectivity() {
        enforceModifyPermission();
        ConnectivityManager cm =
                (ConnectivityManager)mApp.getSystemService(Context.CONNECTIVITY_SERVICE);
        cm.setMobileDataEnabled(true);
        return true;
    }

    public int enableApnType(String type) {
        enforceModifyPermission();
        return mPhone.enableApnType(type);
    }

    public int disableApnType(String type) {
        enforceModifyPermission();
        return mPhone.disableApnType(type);
    }

    public boolean disableDataConnectivity() {
        enforceModifyPermission();
        ConnectivityManager cm =
                (ConnectivityManager)mApp.getSystemService(Context.CONNECTIVITY_SERVICE);
        cm.setMobileDataEnabled(false);
        return true;
    }

    public boolean isDataConnectivityPossible() {
        return mPhone.isDataConnectivityPossible();
    }

    public boolean handlePinMmi(String dialString) {
        enforceModifyPermission();
        return (Boolean) sendRequest(CMD_HANDLE_PIN_MMI, dialString);
    }

    public void cancelMissedCallsNotification() {
        enforceModifyPermission();
        mApp.notificationMgr.cancelMissedCallNotification();
    }

    public int getCallState() {
        return DefaultPhoneNotifier.convertCallState(mCM.getState());
    }

    public int getDataState() {
        return DefaultPhoneNotifier.convertDataState(mPhone.getDataConnectionState());
    }

    public int getDataActivity() {
        return DefaultPhoneNotifier.convertDataActivityState(mPhone.getDataActivityState());
    }

    @Override
    public Bundle getCellLocation() {
        try {
            mApp.enforceCallingOrSelfPermission(
                android.Manifest.permission.ACCESS_FINE_LOCATION, null);
        } catch (SecurityException e) {
            // If we have ACCESS_FINE_LOCATION permission, skip the check for ACCESS_COARSE_LOCATION
            // A failure should throw the SecurityException from ACCESS_COARSE_LOCATION since this
            // is the weaker precondition
            mApp.enforceCallingOrSelfPermission(
                android.Manifest.permission.ACCESS_COARSE_LOCATION, null);
        }

        if (checkIfCallerIsSelfOrForegoundUser()) {
            if (DBG_LOC) log("getCellLocation: is active user");
            Bundle data = new Bundle();
            mPhone.getCellLocation().fillInNotifierBundle(data);
            return data;
        } else {
            if (DBG_LOC) log("getCellLocation: suppress non-active user");
            return null;
        }
    }

    @Override
    public void enableLocationUpdates() {
        mApp.enforceCallingOrSelfPermission(
                android.Manifest.permission.CONTROL_LOCATION_UPDATES, null);
        mPhone.enableLocationUpdates();
    }

    @Override
    public void disableLocationUpdates() {
        mApp.enforceCallingOrSelfPermission(
                android.Manifest.permission.CONTROL_LOCATION_UPDATES, null);
        mPhone.disableLocationUpdates();
    }

    @Override
    @SuppressWarnings("unchecked")
    public List<NeighboringCellInfo> getNeighboringCellInfo(String callingPackage) {
        try {
            mApp.enforceCallingOrSelfPermission(
                    android.Manifest.permission.ACCESS_FINE_LOCATION, null);
        } catch (SecurityException e) {
            // If we have ACCESS_FINE_LOCATION permission, skip the check
            // for ACCESS_COARSE_LOCATION
            // A failure should throw the SecurityException from
            // ACCESS_COARSE_LOCATION since this is the weaker precondition
            mApp.enforceCallingOrSelfPermission(
                    android.Manifest.permission.ACCESS_COARSE_LOCATION, null);
        }

        if (mAppOps.noteOp(AppOpsManager.OP_NEIGHBORING_CELLS, Binder.getCallingUid(),
                callingPackage) != AppOpsManager.MODE_ALLOWED) {
            return null;
        }
        if (checkIfCallerIsSelfOrForegoundUser()) {
            if (DBG_LOC) log("getNeighboringCellInfo: is active user");

            ArrayList<NeighboringCellInfo> cells = null;

            try {
                cells = (ArrayList<NeighboringCellInfo>) sendRequest(
                        CMD_HANDLE_NEIGHBORING_CELL, null);
            } catch (RuntimeException e) {
                loge("getNeighboringCellInfo " + e);
            }
            return cells;
        } else {
            if (DBG_LOC) log("getNeighboringCellInfo: suppress non-active user");
            return null;
        }
    }


    @Override
    public List<CellInfo> getAllCellInfo() {
        try {
            mApp.enforceCallingOrSelfPermission(
                android.Manifest.permission.ACCESS_FINE_LOCATION, null);
        } catch (SecurityException e) {
            // If we have ACCESS_FINE_LOCATION permission, skip the check for ACCESS_COARSE_LOCATION
            // A failure should throw the SecurityException from ACCESS_COARSE_LOCATION since this
            // is the weaker precondition
            mApp.enforceCallingOrSelfPermission(
                android.Manifest.permission.ACCESS_COARSE_LOCATION, null);
        }

        if (checkIfCallerIsSelfOrForegoundUser()) {
            if (DBG_LOC) log("getAllCellInfo: is active user");
            return mPhone.getAllCellInfo();
        } else {
            if (DBG_LOC) log("getAllCellInfo: suppress non-active user");
            return null;
        }
    }

    @Override
    public void setCellInfoListRate(int rateInMillis) {
        mPhone.setCellInfoListRate(rateInMillis);
    }

    @Override
    public void newIncomingThirdPartyCall(ComponentName component, String callId,
            String callerDisplayName) {
        // TODO(sail): Enforce that the component belongs to the calling package.
        if (DBG) {
            log("newIncomingThirdPartyCall: component: " + component + " callId: " + callId);
        }
        enforceCallPermission();
        sendRequestAsync(CMD_NEW_INCOMING_THIRD_PARTY_CALL, new IncomingThirdPartyCallArgs(
                component, callId, callerDisplayName));
    }

    //
    // Internal helper methods.
    //

    private boolean checkIfCallerIsSelfOrForegoundUser() {
        boolean ok;

        boolean self = Binder.getCallingUid() == Process.myUid();
        if (!self) {
            // Get the caller's user id then clear the calling identity
            // which will be restored in the finally clause.
            int callingUser = UserHandle.getCallingUserId();
            long ident = Binder.clearCallingIdentity();

            try {
                // With calling identity cleared the current user is the foreground user.
                int foregroundUser = ActivityManager.getCurrentUser();
                ok = (foregroundUser == callingUser);
                if (DBG_LOC) {
                    log("checkIfCallerIsSelfOrForegoundUser: foregroundUser=" + foregroundUser
                            + " callingUser=" + callingUser + " ok=" + ok);
                }
            } catch (Exception ex) {
                if (DBG_LOC) loge("checkIfCallerIsSelfOrForegoundUser: Exception ex=" + ex);
                ok = false;
            } finally {
                Binder.restoreCallingIdentity(ident);
            }
        } else {
            if (DBG_LOC) log("checkIfCallerIsSelfOrForegoundUser: is self");
            ok = true;
        }
        if (DBG_LOC) log("checkIfCallerIsSelfOrForegoundUser: ret=" + ok);
        return ok;
    }

    /**
     * Make sure the caller has the READ_PHONE_STATE permission.
     *
     * @throws SecurityException if the caller does not have the required permission
     */
    private void enforceReadPermission() {
        mApp.enforceCallingOrSelfPermission(android.Manifest.permission.READ_PHONE_STATE, null);
    }

    /**
     * Make sure the caller has the MODIFY_PHONE_STATE permission.
     *
     * @throws SecurityException if the caller does not have the required permission
     */
    private void enforceModifyPermission() {
        mApp.enforceCallingOrSelfPermission(android.Manifest.permission.MODIFY_PHONE_STATE, null);
    }

    /**
     * Make sure the caller has the CALL_PHONE permission.
     *
     * @throws SecurityException if the caller does not have the required permission
     */
    private void enforceCallPermission() {
        mApp.enforceCallingOrSelfPermission(android.Manifest.permission.CALL_PHONE, null);
    }

    /**
     * Make sure the caller has SIM_COMMUNICATION permission.
     *
     * @throws SecurityException if the caller does not have the required permission.
     */
    private void enforceSimCommunicationPermission() {
        mApp.enforceCallingOrSelfPermission(android.Manifest.permission.SIM_COMMUNICATION, null);
    }

    private String createTelUrl(String number) {
        if (TextUtils.isEmpty(number)) {
            return null;
        }

        StringBuilder buf = new StringBuilder("tel:");
        buf.append(number);
        return buf.toString();
    }

    private static void log(String msg) {
        Log.d(LOG_TAG, "[PhoneIntfMgr] " + msg);
    }

    private static void loge(String msg) {
        Log.e(LOG_TAG, "[PhoneIntfMgr] " + msg);
    }

    public int getActivePhoneType() {
        return mPhone.getPhoneType();
    }

    /**
     * Returns the CDMA ERI icon index to display
     */
    public int getCdmaEriIconIndex() {
        return mPhone.getCdmaEriIconIndex();
    }

    /**
     * Returns the CDMA ERI icon mode,
     * 0 - ON
     * 1 - FLASHING
     */
    public int getCdmaEriIconMode() {
        return mPhone.getCdmaEriIconMode();
    }

    /**
     * Returns the CDMA ERI text,
     */
    public String getCdmaEriText() {
        return mPhone.getCdmaEriText();
    }

    /**
     * Returns true if CDMA provisioning needs to run.
     */
    public boolean needsOtaServiceProvisioning() {
        return mPhone.needsOtaServiceProvisioning();
    }

    /**
     * Returns the unread count of voicemails
     */
    public int getVoiceMessageCount() {
        return mPhone.getVoiceMessageCount();
    }

    /**
     * Returns the data network type
     *
     * @Deprecated to be removed Q3 2013 use {@link #getDataNetworkType}.
     */
    @Override
    public int getNetworkType() {
        return mPhone.getServiceState().getDataNetworkType();
    }

    /**
     * Returns the data network type
     */
    @Override
    public int getDataNetworkType() {
        return mPhone.getServiceState().getDataNetworkType();
    }

    /**
     * Returns the data network type
     */
    @Override
    public int getVoiceNetworkType() {
        return mPhone.getServiceState().getVoiceNetworkType();
    }

    /**
     * @return true if a ICC card is present
     */
    public boolean hasIccCard() {
        return mPhone.getIccCard().hasIccCard();
    }

    /**
     * Return if the current radio is LTE on CDMA. This
     * is a tri-state return value as for a period of time
     * the mode may be unknown.
     *
     * @return {@link Phone#LTE_ON_CDMA_UNKNOWN}, {@link Phone#LTE_ON_CDMA_FALSE}
     * or {@link PHone#LTE_ON_CDMA_TRUE}
     */
    public int getLteOnCdmaMode() {
        return mPhone.getLteOnCdmaMode();
    }

<<<<<<< HEAD
    /**
     * @see android.telephony.TelephonyManager.WifiCallingChoices
     */
    public int getWhenToMakeWifiCalls() {
        return getWhenToMakeWifiCalls(mPhone.getContext());
    }

    /**
     * @see android.telephony.TelephonyManager.WifiCallingChoices
     */
    public void setWhenToMakeWifiCalls(int preference) {
        setWhenToMakeWifiCalls(mPhone.getContext(), preference);
    }

    private static int getWhenToMakeWifiCalls(Context context) {
        String setting = getWhenToMakeWifiCallsStr(context);
        if (setting == null) {
            return TelephonyManager.WifiCallingChoices.NEVER_USE;
        } else if (setting.equals(context.getString(
                R.string.wifi_calling_choices_always_use))) {
            return TelephonyManager.WifiCallingChoices.ALWAYS_USE;
        } else if (setting.equals(context.getString(
                R.string.wifi_calling_choices_ask_every_time))) {
            return TelephonyManager.WifiCallingChoices.ASK_EVERY_TIME;
        } else if (setting.equals(context.getString(
                R.string.wifi_calling_choices_never_use))) {
            return TelephonyManager.WifiCallingChoices.NEVER_USE;
        } else {
            // Should be unreachable
            return TelephonyManager.WifiCallingChoices.NEVER_USE;
        }
    }

    private static void setWhenToMakeWifiCalls(Context context, int preference) {
        int setting;
        switch (preference) {
            case TelephonyManager.WifiCallingChoices.ALWAYS_USE:
                setting = R.string.wifi_calling_choices_always_use;
                break;
            case TelephonyManager.WifiCallingChoices.ASK_EVERY_TIME:
                setting = R.string.wifi_calling_choices_ask_every_time;
                break;
            case TelephonyManager.WifiCallingChoices.NEVER_USE:
                setting = R.string.wifi_calling_choices_never_use;
                break;
            default:
                // Should be unreachable
                setting = R.string.wifi_calling_choices_never_use;
                break;
        }
        setWhenToMakeWifiCallsStr(context, context.getString(setting));
    }

    /** Public for utility use by other classes */
    public static String getWhenToMakeWifiCallsStr(Context context) {
        String str = Settings.System.getString(context.getContentResolver(),
                Settings.System.WHEN_TO_MAKE_WIFI_CALLS);
        if (str == null) {
            str = context.getString(R.string.wifi_calling_choices_never_use);
        }
        if (DBG) log("getWhenToMakeWifiCallsStr, retrieving setting = " + str);
        return str;
    }

    /** Public for utility use by other classes */
    public static void setWhenToMakeWifiCallsStr(Context context, String setting) {
        Settings.System.putString(context.getContentResolver(),
                Settings.System.WHEN_TO_MAKE_WIFI_CALLS, setting);
        if (DBG) log("setWhenToMakeWifiCallsStr, storing setting = " + setting);
=======
    @Override
    public int iccOpenLogicalChannel(String AID) {
        enforceSimCommunicationPermission();

        if (DBG) log("iccOpenLogicalChannel: " + AID);
        Integer channel = (Integer)sendRequest(CMD_OPEN_CHANNEL, AID);
        if (DBG) log("iccOpenLogicalChannel: " + channel);
        return channel.intValue();
    }

    @Override
    public boolean iccCloseLogicalChannel(int channel) {
        enforceSimCommunicationPermission();

        if (DBG) log("iccCloseLogicalChannel: " + channel);
        if (channel < 0) {
          return false;
        }
        Boolean success = (Boolean)sendRequest(CMD_CLOSE_CHANNEL,
            new Integer(channel));
        if (DBG) log("iccCloseLogicalChannel: " + success);
        return success;
    }

    @Override
    public String iccTransmitApduLogicalChannel(int channel, int cla,
            int command, int p1, int p2, int p3, String data) {
        enforceSimCommunicationPermission();

        if (DBG) {
            log("iccTransmitApduLogicalChannel: chnl=" + channel + " cla=" + cla +
                    " cmd=" + command + " p1=" + p1 + " p2=" + p2 + " p3=" + p3 +
                    " data=" + data);
        }

        if (channel < 0) {
            return "";
        }

        IccIoResult response = (IccIoResult)sendRequest(CMD_TRANSMIT_APDU,
                new IccAPDUArgument(channel, cla, command, p1, p2, p3, data));
        if (DBG) log("iccTransmitApduLogicalChannel: " + response);

        // If the payload is null, there was an error. Indicate that by returning
        // an empty string.
        if (response.payload == null) {
          return "";
        }

        // Append the returned status code to the end of the response payload.
        String s = Integer.toHexString(
                (response.sw1 << 8) + response.sw2 + 0x10000).substring(1);
        s = IccUtils.bytesToHexString(response.payload) + s;
        return s;
>>>>>>> d50129c8
    }
}<|MERGE_RESOLUTION|>--- conflicted
+++ resolved
@@ -48,13 +48,10 @@
 import com.android.internal.telephony.IThirdPartyCallProvider;
 import com.android.internal.telephony.Phone;
 import com.android.internal.telephony.PhoneConstants;
-<<<<<<< HEAD
 import com.android.internal.telephony.thirdpartyphone.ThirdPartyPhone;
-=======
 import com.android.internal.telephony.uicc.IccIoResult;
 import com.android.internal.telephony.uicc.IccUtils;
 import com.android.internal.telephony.uicc.UiccController;
->>>>>>> d50129c8
 
 import java.util.List;
 import java.util.ArrayList;
@@ -74,17 +71,13 @@
     private static final int CMD_ANSWER_RINGING_CALL = 4;
     private static final int CMD_END_CALL = 5;  // not used yet
     private static final int CMD_SILENCE_RINGER = 6;
-<<<<<<< HEAD
-    private static final int CMD_NEW_INCOMING_THIRD_PARTY_CALL = 7;
-=======
     private static final int CMD_TRANSMIT_APDU = 7;
     private static final int EVENT_TRANSMIT_APDU_DONE = 8;
     private static final int CMD_OPEN_CHANNEL = 9;
     private static final int EVENT_OPEN_CHANNEL_DONE = 10;
     private static final int CMD_CLOSE_CHANNEL = 11;
     private static final int EVENT_CLOSE_CHANNEL_DONE = 12;
-
->>>>>>> d50129c8
+    private static final int CMD_NEW_INCOMING_THIRD_PARTY_CALL = 13;
 
     /** The singleton instance. */
     private static PhoneInterfaceManager sInstance;
@@ -224,6 +217,7 @@
                         request.notifyAll();
                     }
                     break;
+
                 case CMD_NEW_INCOMING_THIRD_PARTY_CALL: {
                     request = (MainThreadRequest) msg.obj;
                     IncomingThirdPartyCallArgs args = (IncomingThirdPartyCallArgs) request.argument;
@@ -1079,7 +1073,6 @@
         return mPhone.getLteOnCdmaMode();
     }
 
-<<<<<<< HEAD
     /**
      * @see android.telephony.TelephonyManager.WifiCallingChoices
      */
@@ -1149,7 +1142,8 @@
         Settings.System.putString(context.getContentResolver(),
                 Settings.System.WHEN_TO_MAKE_WIFI_CALLS, setting);
         if (DBG) log("setWhenToMakeWifiCallsStr, storing setting = " + setting);
-=======
+    }
+
     @Override
     public int iccOpenLogicalChannel(String AID) {
         enforceSimCommunicationPermission();
@@ -1204,6 +1198,5 @@
                 (response.sw1 << 8) + response.sw2 + 0x10000).substring(1);
         s = IccUtils.bytesToHexString(response.payload) + s;
         return s;
->>>>>>> d50129c8
     }
 }
--- conflicted
+++ resolved
@@ -242,10 +242,7 @@
 
     private void selectNetworkAutomatic(boolean autoSelect) {
         if (DBG) logd("selectNetworkAutomatic: " + String.valueOf(autoSelect));
-<<<<<<< HEAD
-
-=======
->>>>>>> 363fe5d6
+
         if (autoSelect) {
             if (mEnableNewManualSelectNetworkUI) {
                 if (mChooseNetwork != null) {

--- conflicted
+++ resolved
@@ -25,15 +25,9 @@
 import android.app.Dialog;
 import android.app.WallpaperManager;
 import android.content.BroadcastReceiver;
-import android.content.ContentResolver;
 import android.content.Context;
 import android.content.Intent;
 import android.content.IntentFilter;
-<<<<<<< HEAD
-import android.database.ContentObserver;
-import android.database.Cursor;
-=======
->>>>>>> 696ce1c4
 import android.graphics.Color;
 import android.graphics.Point;
 import android.media.AudioManager;
@@ -41,7 +35,6 @@
 import android.net.Uri;
 import android.os.AsyncTask;
 import android.os.Bundle;
-import android.os.Handler;
 import android.os.PersistableBundle;
 import android.provider.Settings;
 import android.telecom.PhoneAccount;
@@ -180,25 +173,6 @@
 
     private boolean mAreEmergencyDialerShortcutsEnabled;
 
-    /** Key of emergency information user name */
-    private static final String KEY_EMERGENCY_INFO_NAME = "name";
-
-    /** Authority of emergency information */
-    private static final String AUTHORITY = "com.android.emergency.info.name";
-
-    /** Content path of emergency information name */
-    private static final String CONTENT_PATH = "name";
-
-    /** Content URI of emergency information */
-    private static final Uri CONTENT_URI = new Uri.Builder()
-            .scheme(ContentResolver.SCHEME_CONTENT)
-            .authority(AUTHORITY)
-            .path(CONTENT_PATH)
-            .build();
-
-    /** ContentObserver for monitoring emergency info name changes */
-    private ContentObserver mEmergencyInfoNameObserver;
-
     @Override
     public void beforeTextChanged(CharSequence s, int start, int count, int after) {
         // Do nothing
@@ -351,10 +325,6 @@
             }
         }
         unregisterReceiver(mBroadcastReceiver);
-        if (mEmergencyInfoNameObserver != null) {
-            getContentResolver().unregisterContentObserver(mEmergencyInfoNameObserver);
-            mEmergencyInfoNameObserver = null;
-        }
     }
 
     @Override
@@ -933,19 +903,6 @@
         setupEmergencyCallShortcutButton();
 
         switchView(mEmergencyShortcutView, mDialpadView, false);
-
-        mEmergencyInfoNameObserver = new ContentObserver(new Handler()) {
-            @Override
-            public void onChange(boolean selfChange) {
-                super.onChange(selfChange);
-                getEmergencyInfoNameAsync();
-            }
-        };
-        // Register ContentProvider for monitoring emergency info name changes.
-        getContentResolver().registerContentObserver(CONTENT_URI, false,
-                mEmergencyInfoNameObserver);
-        // Query emergency info name.
-        getEmergencyInfoNameAsync();
     }
 
     private void setLocationInfo(String country) {
@@ -1066,38 +1023,4 @@
                     }
                 });
     }
-
-    /**
-     * Get emergency info name from EmergencyInfo and then update EmergencyInfoGroup.
-     */
-    private void getEmergencyInfoNameAsync() {
-        new AsyncTask<Void, Void, String>() {
-            @Override
-            protected String doInBackground(Void... params) {
-                String name = "";
-                try (Cursor cursor = getContentResolver().query(CONTENT_URI, null, null, null,
-                        null)) {
-                    if (cursor != null && cursor.moveToFirst()) {
-                        int index = cursor.getColumnIndex(KEY_EMERGENCY_INFO_NAME);
-                        name = index > -1 ? cursor.getString(index) : "";
-                    }
-                } catch (IllegalArgumentException ex) {
-                    Log.w(LOG_TAG, "getEmergencyInfoNameAsync failed", ex);
-                }
-                return name;
-            }
-
-            @Override
-            protected void onPostExecute(String result) {
-                super.onPostExecute(result);
-                if (!isFinishing() && !isDestroyed()) {
-                    // Update emergency info with emergency info name
-                    EmergencyInfoGroup group = findViewById(R.id.emergency_info_button);
-                    if (group != null) {
-                        group.updateEmergencyInfo(result);
-                    }
-                }
-            }
-        }.executeOnExecutor(AsyncTask.THREAD_POOL_EXECUTOR);
-    }
 }
--- conflicted
+++ resolved
@@ -707,53 +707,6 @@
                     airplaneMode = AIRPLANE_ON;
                 }
                 handleAirplaneModeChange(context, airplaneMode);
-<<<<<<< HEAD
-            } else if (action.equals(TelephonyIntents.ACTION_ANY_DATA_CONNECTION_STATE_CHANGED)) {
-                int subId = intent.getIntExtra(PhoneConstants.SUBSCRIPTION_KEY,
-                        SubscriptionManager.INVALID_SUBSCRIPTION_ID);
-                int phoneId = SubscriptionManager.getPhoneId(subId);
-                final String apnType = intent.getStringExtra(PhoneConstants.DATA_APN_TYPE_KEY);
-                final String state = intent.getStringExtra(PhoneConstants.STATE_KEY);
-                final String reason = intent.getStringExtra(PhoneConstants.STATE_CHANGE_REASON_KEY);
-                if (VDBG) {
-                    Log.d(LOG_TAG, "mReceiver: ACTION_ANY_DATA_CONNECTION_STATE_CHANGED");
-                    Log.d(LOG_TAG, "- state: " + state);
-                    Log.d(LOG_TAG, "- reason: " + reason);
-                    Log.d(LOG_TAG, "- subId: " + subId);
-                }
-                Phone phone = SubscriptionManager.isValidPhoneId(phoneId) ?
-                        PhoneFactory.getPhone(phoneId) : PhoneFactory.getDefaultPhone();
-
-                // If the apn type of data connection state changed event is NOT default,
-                // ignore the broadcast intent and avoid action.
-                if (!PhoneConstants.APN_TYPE_DEFAULT.equals(apnType)) {
-                    if (VDBG) Log.d(LOG_TAG, "Ignore broadcast intent as not default apn type");
-                    return;
-                }
-
-                // The "data disconnected due to roaming" notification is shown
-                // if (a) you have the "data roaming" feature turned off, and
-                // (b) you just lost data connectivity because you're roaming.
-                // (c) if we haven't shown the notification for this disconnection earlier.
-                // (d) if data was enabled for the sim
-                if (!mDataDisconnectedDueToRoaming
-                        && PhoneConstants.DataState.DISCONNECTED.name().equals(state)
-                        && Phone.REASON_ROAMING_ON.equals(reason)
-                        && !phone.getDataRoamingEnabled()
-                        && phone.getDataEnabled()) {
-                    // Notify the user that data call is disconnected due to roaming. Note that
-                    // calling this multiple times will not cause multiple notifications.
-                    mHandler.sendEmptyMessage(EVENT_DATA_ROAMING_DISCONNECTED);
-                    mDataDisconnectedDueToRoaming = true;
-                } else if (mDataDisconnectedDueToRoaming
-                        && PhoneConstants.DataState.CONNECTED.name().equals(state)) {
-                    // Cancel the notification when data is available. Note it is okay to call this
-                    // even if the notification doesn't exist.
-                    mHandler.sendEmptyMessage(EVENT_DATA_ROAMING_OK);
-                    mDataDisconnectedDueToRoaming = false;
-                }
-=======
->>>>>>> 5397f5a2
             } else if ((action.equals(TelephonyIntents.ACTION_SIM_STATE_CHANGED)) &&
                     (mPUKEntryActivity != null)) {
                 // if an attempt to un-PUK-lock the device was made, while we're

/*
 * Copyright (C) 2013 The Android Open Source Project
 *
 * Licensed under the Apache License, Version 2.0 (the "License");
 * you may not use this file except in compliance with the License.
 * You may obtain a copy of the License at
 *
 *      http://www.apache.org/licenses/LICENSE-2.0
 *
 * Unless required by applicable law or agreed to in writing, software
 * distributed under the License is distributed on an "AS IS" BASIS,
 * WITHOUT WARRANTIES OR CONDITIONS OF ANY KIND, either express or implied.
 * See the License for the specific language governing permissions and
 * limitations under the License.
 */

package com.android.phone;

import android.os.AsyncResult;
import android.os.Handler;
import android.os.Message;
import android.os.SystemProperties;
import android.telephony.DisconnectCause;
import android.telephony.PhoneNumberUtils;
import android.text.TextUtils;
import android.util.Log;

import com.android.internal.telephony.CallManager;
import com.android.internal.telephony.Connection;
import com.android.internal.telephony.Phone;
import com.android.internal.telephony.PhoneConstants;
import com.android.internal.telephony.TelephonyCapabilities;
import com.android.internal.telephony.cdma.CdmaCallWaitingNotification;
import com.android.phone.CallGatewayManager.RawGatewayInfo;
import com.android.services.telephony.common.Call;
import com.android.services.telephony.common.Call.Capabilities;
import com.android.services.telephony.common.Call.State;

import com.google.android.collect.Maps;
import com.google.android.collect.Sets;
import com.google.common.base.Preconditions;
import com.google.common.collect.ImmutableSortedSet;
import com.google.common.collect.Lists;

import java.util.ArrayList;
import java.util.Collections;
import java.util.HashMap;
import java.util.List;
import java.util.Map.Entry;
import java.util.Set;
import java.util.concurrent.atomic.AtomicInteger;

/**
 * Creates a Call model from Call state and data received from the telephony
 * layer. The telephony layer maintains 3 conceptual objects: Phone, Call,
 * Connection.
 *
 * Phone represents the radio and there is an implementation per technology
 * type such as GSMPhone, SipPhone, CDMAPhone, etc. Generally, we will only ever
 * deal with one instance of this object for the lifetime of this class.
 *
 * There are 3 Call instances that exist for the lifetime of this class which
 * are created by CallTracker. The three are RingingCall, ForegroundCall, and
 * BackgroundCall.
 *
 * A Connection most closely resembles what the layperson would consider a call.
 * A Connection is created when a user dials and it is "owned" by one of the
 * three Call instances.  Which of the three Calls owns the Connection changes
 * as the Connection goes between ACTIVE, HOLD, RINGING, and other states.
 *
 * This class models a new Call class from Connection objects received from
 * the telephony layer. We use Connection references as identifiers for a call;
 * new reference = new call.
 *
 * TODO: Create a new Call class to replace the simple call Id ints
 * being used currently.
 *
 * The new Call models are parcellable for transfer via the CallHandlerService
 * API.
 */
public class CallModeler extends Handler {

    private static final String TAG = CallModeler.class.getSimpleName();
    private static final boolean DBG =
            (PhoneGlobals.DBG_LEVEL >= 1) && (SystemProperties.getInt("ro.debuggable", 0) == 1);

    private static final int CALL_ID_START_VALUE = 1;

    private final CallStateMonitor mCallStateMonitor;
    private final CallManager mCallManager;
    private final CallGatewayManager mCallGatewayManager;
    private final HashMap<Connection, Call> mCallMap = Maps.newHashMap();
    private final HashMap<Connection, Call> mConfCallMap = Maps.newHashMap();
    private final AtomicInteger mNextCallId = new AtomicInteger(CALL_ID_START_VALUE);
    private final ArrayList<Listener> mListeners = new ArrayList<Listener>();
    private Connection mCdmaIncomingConnection;
    private Connection mCdmaOutgoingConnection;

    public CallModeler(CallStateMonitor callStateMonitor, CallManager callManager,
            CallGatewayManager callGatewayManager) {
        mCallStateMonitor = callStateMonitor;
        mCallManager = callManager;
        mCallGatewayManager = callGatewayManager;

        mCallStateMonitor.addListener(this);
    }

    @Override
    public void handleMessage(Message msg) {
        switch(msg.what) {
            case CallStateMonitor.PHONE_NEW_RINGING_CONNECTION:
                // We let the CallNotifier handle the new ringing connection first. When the custom
                // ringtone and send_to_voicemail settings are retrieved, CallNotifier will directly
                // call CallModeler's onNewRingingConnection.
                break;
            case CallStateMonitor.PHONE_DISCONNECT:
                onDisconnect((Connection) ((AsyncResult) msg.obj).result);
                break;
            case CallStateMonitor.PHONE_UNKNOWN_CONNECTION_APPEARED:
                // fall through
            case CallStateMonitor.PHONE_STATE_CHANGED:
                onPhoneStateChanged((AsyncResult) msg.obj);
                break;
            case CallStateMonitor.PHONE_ON_DIAL_CHARS:
                onPostDialChars((AsyncResult) msg.obj, (char) msg.arg1);
                break;
            default:
                break;
        }
    }

    public void addListener(Listener listener) {
        Preconditions.checkNotNull(listener);
        Preconditions.checkNotNull(mListeners);
        if (!mListeners.contains(listener)) {
            mListeners.add(listener);
        }
    }

    public List<Call> getFullList() {
        final List<Call> calls =
                Lists.newArrayListWithCapacity(mCallMap.size() + mConfCallMap.size());
        calls.addAll(mCallMap.values());
        calls.addAll(mConfCallMap.values());
        return calls;
    }

    public CallResult getCallWithId(int callId) {
        // max 8 connections, so this should be fast even through we are traversing the entire map.
        for (Entry<Connection, Call> entry : mCallMap.entrySet()) {
            if (entry.getValue().getCallId() == callId) {
                return new CallResult(entry.getValue(), entry.getKey());
            }
        }

        for (Entry<Connection, Call> entry : mConfCallMap.entrySet()) {
            if (entry.getValue().getCallId() == callId) {
                return new CallResult(entry.getValue(), entry.getKey());
            }
        }
        return null;
    }

    public boolean hasLiveCall() {
        return hasLiveCallInternal(mCallMap) ||
            hasLiveCallInternal(mConfCallMap);
    }

    public void onCdmaCallWaiting(CdmaCallWaitingNotification callWaitingInfo) {
        // We dont get the traditional onIncomingCall notification for cdma call waiting,
        // but the Connection does actually exist.  We need to find it in the set of ringing calls
        // and pass it through our normal incoming logic.
        final com.android.internal.telephony.Call teleCall =
            mCallManager.getFirstActiveRingingCall();

        if (teleCall.getState() == com.android.internal.telephony.Call.State.WAITING) {
            Connection connection = teleCall.getLatestConnection();

            if (connection != null) {
                String number = connection.getAddress();
                if (number != null && number.equals(callWaitingInfo.number)) {
                    Call call = onNewRingingConnection(connection);
                    mCdmaIncomingConnection = connection;
                    return;
                }
            }
        }

        Log.e(TAG, "CDMA Call waiting notification without a matching connection.");
    }

    public void onCdmaCallWaitingReject() {
        // Cdma call was rejected...
        if (mCdmaIncomingConnection != null) {
            onDisconnect(mCdmaIncomingConnection);
            mCdmaIncomingConnection = null;
        } else {
            Log.e(TAG, "CDMA Call waiting rejection without an incoming call.");
        }
    }

    /**
     * CDMA Calls have no sense of "dialing" state. For outgoing calls 3way calls we want to
     * mimick this state so that the the UI can notify the user that there is a "dialing"
     * call.
     */
    public void setCdmaOutgoing3WayCall(Connection connection) {
        boolean wasSet = mCdmaOutgoingConnection != null;

        mCdmaOutgoingConnection = connection;

        // If we reset the connection, that mean we can now tell the user that the call is actually
        // part of the conference call and move it out of the dialing state. To do this, issue a
        // new update completely.
        if (wasSet && mCdmaOutgoingConnection == null) {
            onPhoneStateChanged(null);
        }
    }

    private boolean hasLiveCallInternal(HashMap<Connection, Call> map) {
        for (Call call : map.values()) {
            final int state = call.getState();
            if (state == Call.State.ACTIVE ||
                    state == Call.State.CALL_WAITING ||
                    state == Call.State.CONFERENCED ||
                    state == Call.State.DIALING ||
                    state == Call.State.REDIALING ||
                    state == Call.State.INCOMING ||
                    state == Call.State.ONHOLD ||
                    state == Call.State.DISCONNECTING) {
                return true;
            }
        }
        return false;
    }

    public boolean hasOutstandingActiveOrDialingCall() {
        return hasOutstandingActiveOrDialingCallInternal(mCallMap) ||
                hasOutstandingActiveOrDialingCallInternal(mConfCallMap);
    }

    private static boolean hasOutstandingActiveOrDialingCallInternal(
            HashMap<Connection, Call> map) {
        for (Call call : map.values()) {
            final int state = call.getState();
            if (state == Call.State.ACTIVE || Call.State.isDialing(state)) {
                return true;
            }
        }

        return false;
    }


    /**
     * Handles the POST_ON_DIAL_CHARS message from the Phone (see our call to
     * mPhone.setOnPostDialCharacter() above.)
     *
     * TODO: NEED TO TEST THIS SEQUENCE now that we no longer handle "dialable" key events here in
     * the InCallScreen: we do directly to the Dialer UI instead.  Similarly, we may now need to go
     * directly to the Dialer to handle POST_ON_DIAL_CHARS too.
     */
    private void onPostDialChars(AsyncResult r, char ch) {
        final Connection c = (Connection) r.result;

        if (c != null) {
            final Connection.PostDialState state = (Connection.PostDialState) r.userObj;

            switch (state) {
                case WAIT:
                    final Call call = getCallFromMap(mCallMap, c, false);
                    if (call == null) {
                        Log.i(TAG, "Call no longer exists. Skipping onPostDialWait().");
                    } else {
                        for (Listener mListener : mListeners) {
                            mListener.onPostDialAction(state, call.getCallId(),
                                    c.getRemainingPostDialString(), ch);
                        }
                    }
                    break;
                default:
                    // This is primarily to cause the DTMFTonePlayer to play local tones.
                    // Other listeners simply perform no-ops.
                    for (Listener mListener : mListeners) {
                        mListener.onPostDialAction(state, 0, "", ch);
                    }
                    break;
            }
        }
    }

    /* package */ Call onNewRingingConnection(Connection conn) {
        Log.i(TAG, "onNewRingingConnection");
        final Call call = getCallFromMap(mCallMap, conn, true);

        if (call != null) {
            updateCallFromConnection(call, conn, false);

            for (int i = 0; i < mListeners.size(); ++i) {
                mListeners.get(i).onIncoming(call);
            }
        }

        PhoneGlobals.getInstance().updateWakeState();
        return call;
    }

    private void onDisconnect(Connection conn) {
        Log.i(TAG, "onDisconnect");
        final Call call = getCallFromMap(mCallMap, conn, false);

        if (call != null) {
            final boolean wasConferenced = call.getState() == State.CONFERENCED;

            updateCallFromConnection(call, conn, false);

            for (int i = 0; i < mListeners.size(); ++i) {
                mListeners.get(i).onDisconnect(call);
            }

            // If it was a conferenced call, we need to run the entire update
            // to make the proper changes to parent conference calls.
            if (wasConferenced) {
                onPhoneStateChanged(null);
            }

            mCallMap.remove(conn);
        }

        mCallManager.clearDisconnected();
        PhoneGlobals.getInstance().updateWakeState();
    }

    /**
     * Called when the phone state changes.
     */
    private void onPhoneStateChanged(AsyncResult r) {
        Log.i(TAG, "onPhoneStateChanged: ");
        final List<Call> updatedCalls = Lists.newArrayList();
        doUpdate(false, updatedCalls);

        if (updatedCalls.size() > 0) {
            for (int i = 0; i < mListeners.size(); ++i) {
                mListeners.get(i).onUpdate(updatedCalls);
            }
        }

        PhoneGlobals.getInstance().updateWakeState();
    }

    /**
     * Go through the Calls from CallManager and return the list of calls that were updated.
     * Method also finds any orphaned Calls (Connection objects no longer returned by telephony as
     * either ringing, foreground, or background).  For each orphaned call, it sets the call state
     * to IDLE and adds it to the list of calls to update.
     *
     * @param fullUpdate Add all calls to out parameter including those that have no updates.
     * @param out List to populate with Calls that have been updated.
     */
    private void doUpdate(boolean fullUpdate, List<Call> out) {
        final List<com.android.internal.telephony.Call> telephonyCalls = Lists.newArrayList();
        telephonyCalls.addAll(mCallManager.getRingingCalls());
        telephonyCalls.addAll(mCallManager.getForegroundCalls());
        telephonyCalls.addAll(mCallManager.getBackgroundCalls());

        // orphanedConnections starts out including all connections we know about.
        // As we iterate through the connections we get from the telephony layer we
        // prune this Set down to only the connections we have but telephony no longer
        // recognizes.
        final Set<Connection> orphanedConnections = Sets.newHashSet();
        orphanedConnections.addAll(mCallMap.keySet());
        orphanedConnections.addAll(mConfCallMap.keySet());

        // Cycle through all the Connections on all the Calls. Update our Call objects
        // to reflect any new state and send the updated Call objects to the handler service.
        for (com.android.internal.telephony.Call telephonyCall : telephonyCalls) {

            for (Connection connection : telephonyCall.getConnections()) {
                if (DBG) Log.d(TAG, "connection: " + connection + connection.getState());

                if (orphanedConnections.contains(connection)) {
                    orphanedConnections.remove(connection);
                }

                // We only send updates for live calls which are not incoming (ringing).
                // Disconnected and incoming calls are handled by onDisconnect and
                // onNewRingingConnection.
                final boolean shouldUpdate =
                        connection.getState() !=
                                com.android.internal.telephony.Call.State.DISCONNECTED &&
                        connection.getState() !=
                                com.android.internal.telephony.Call.State.IDLE &&
                        !connection.getState().isRinging();

                final boolean isDisconnecting = connection.getState() ==
                                com.android.internal.telephony.Call.State.DISCONNECTING;

                // For disconnecting calls, we still need to send the update to the UI but we do
                // not create a new call if the call did not exist.
                final boolean shouldCreate = shouldUpdate && !isDisconnecting;

                // New connections return a Call with INVALID state, which does not translate to
                // a state in the internal.telephony.Call object.  This ensures that staleness
                // check below fails and we always add the item to the update list if it is new.
                final Call call = getCallFromMap(mCallMap, connection, shouldCreate /* create */);

                if (call == null || !shouldUpdate) {
                    if (DBG) Log.d(TAG, "update skipped");
                    continue;
                }

                boolean changed = updateCallFromConnection(call, connection, false);

                if (fullUpdate || changed) {
                    out.add(call);
                }
            }

            // We do a second loop to address conference call scenarios.  We do this as a separate
            // loop to ensure all child calls are up to date before we start updating the parent
            // conference calls.
            for (Connection connection : telephonyCall.getConnections()) {
                updateForConferenceCalls(connection, out);
            }
        }

        // Iterate through orphaned connections, set them to idle, and remove
        // them from our internal structures.
        for (Connection orphanedConnection : orphanedConnections) {
            if (mCallMap.containsKey(orphanedConnection)) {
                final Call call = mCallMap.get(orphanedConnection);
                call.setState(Call.State.IDLE);
                out.add(call);

                mCallMap.remove(orphanedConnection);
            }

            if (mConfCallMap.containsKey(orphanedConnection)) {
                final Call call = mCallMap.get(orphanedConnection);
                call.setState(Call.State.IDLE);
                out.add(call);

                mConfCallMap.remove(orphanedConnection);
            }
        }
    }

    /**
     * Checks to see if the connection is the first connection in a conference call.
     * If it is a conference call, we will create a new Conference Call object or
     * update the existing conference call object for that connection.
     * If it is not a conference call but a previous associated conference call still exists,
     * we mark it as idle and remove it from the map.
     * In both cases above, we add the Calls to be updated to the UI.
     * @param connection The connection object to check.
     * @param updatedCalls List of 'updated' calls that will be sent to the UI.
     */
    private boolean updateForConferenceCalls(Connection connection, List<Call> updatedCalls) {
        // We consider this connection a conference connection if the call it
        // belongs to is a multiparty call AND it is the first live connection.
        final boolean isConferenceCallConnection = isPartOfLiveConferenceCall(connection) &&
                getEarliestLiveConnection(connection.getCall()) == connection;

        boolean changed = false;

        // If this connection is the main connection for the conference call, then create or update
        // a Call object for that conference call.
        if (isConferenceCallConnection) {
            final Call confCall = getCallFromMap(mConfCallMap, connection, true);
            changed = updateCallFromConnection(confCall, connection, true);

            if (changed) {
                updatedCalls.add(confCall);
            }

            if (DBG) Log.d(TAG, "Updating a conference call: " + confCall);

        // It is possible that through a conference call split, there may be lingering conference
        // calls where this connection was the main connection.  We clean those up here.
        } else {
            final Call oldConfCall = getCallFromMap(mConfCallMap, connection, false);

            // We found a conference call for this connection, which is no longer a conference call.
            // Kill it!
            if (oldConfCall != null) {
                if (DBG) Log.d(TAG, "Cleaning up an old conference call: " + oldConfCall);
                mConfCallMap.remove(connection);
                oldConfCall.setState(State.IDLE);
                changed = true;

                // add to the list of calls to update
                updatedCalls.add(oldConfCall);
            }
        }

        return changed;
    }

    private Connection getEarliestLiveConnection(com.android.internal.telephony.Call call) {
        final List<Connection> connections = call.getConnections();
        final int size = connections.size();
        Connection earliestConn = null;
        long earliestTime = Long.MAX_VALUE;
        for (int i = 0; i < size; i++) {
            final Connection connection = connections.get(i);
            if (!connection.isAlive()) continue;
            final long time = connection.getCreateTime();
            if (time < earliestTime) {
                earliestTime = time;
                earliestConn = connection;
            }
        }
        return earliestConn;
    }

    /**
     * Sets the new call state onto the call and performs some additional logic
     * associated with setting the state.
     */
    private void setNewState(Call call, int newState, Connection connection) {
        Preconditions.checkState(call.getState() != newState);

        // When starting an outgoing call, we need to grab gateway information
        // for the call, if available, and set it.
        final RawGatewayInfo info = mCallGatewayManager.getGatewayInfo(connection);

        if (Call.State.isDialing(newState)) {
            if (!info.isEmpty()) {
                call.setGatewayNumber(info.getFormattedGatewayNumber());
                call.setGatewayPackage(info.packageName);
            }
        } else if (!Call.State.isConnected(newState)) {
            mCallGatewayManager.clearGatewayData(connection);
        }

        call.setState(newState);
    }

    /**
     * Updates the Call properties to match the state of the connection object
     * that it represents.
     * @param call The call object to update.
     * @param connection The connection object from which to update call.
     * @param isForConference There are slight differences in how we populate data for conference
     *     calls. This boolean tells us which method to use.
     */
    private boolean updateCallFromConnection(Call call, Connection connection,
            boolean isForConference) {
        boolean changed = false;

        final int newState = translateStateFromTelephony(connection, isForConference);

        if (call.getState() != newState) {
            setNewState(call, newState, connection);
            changed = true;
        }

<<<<<<< HEAD
        final boolean isWifiCall = connection.getCall().getPhone().getPhoneType() ==
                PhoneConstants.PHONE_TYPE_THIRD_PARTY;
        if (call.isWifiCall() != isWifiCall) {
            call.setIsWifiCall(isWifiCall);
            changed = true;
        }

        final Call.DisconnectCause newDisconnectCause =
                translateDisconnectCauseFromTelephony(connection.getDisconnectCause());
=======
        final int newDisconnectCause = connection.getDisconnectCause();
>>>>>>> 21cd5333
        if (call.getDisconnectCause() != newDisconnectCause) {
            call.setDisconnectCause(newDisconnectCause);
            changed = true;
        }

        final long oldConnectTime = call.getConnectTime();
        if (oldConnectTime != connection.getConnectTime()) {
            call.setConnectTime(connection.getConnectTime());
            changed = true;
        }

        if (!isForConference) {
            // Number
            final String oldNumber = call.getNumber();
            String newNumber = connection.getAddress();
            RawGatewayInfo info = mCallGatewayManager.getGatewayInfo(connection);
            if (!info.isEmpty()) {
                newNumber = info.trueNumber;
            }
            if (TextUtils.isEmpty(oldNumber) || !oldNumber.equals(newNumber)) {
                call.setNumber(newNumber);
                changed = true;
            }

            // Number presentation
            final int newNumberPresentation = connection.getNumberPresentation();
            if (call.getNumberPresentation() != newNumberPresentation) {
                call.setNumberPresentation(newNumberPresentation);
                changed = true;
            }

            // Name
            final String oldCnapName = call.getCnapName();
            if (TextUtils.isEmpty(oldCnapName) || !oldCnapName.equals(connection.getCnapName())) {
                call.setCnapName(connection.getCnapName());
                changed = true;
            }

            // Name Presentation
            final int newCnapNamePresentation = connection.getCnapNamePresentation();
            if (call.getCnapNamePresentation() != newCnapNamePresentation) {
                call.setCnapNamePresentation(newCnapNamePresentation);
                changed = true;
            }
        } else {

            // update the list of children by:
            // 1) Saving the old set
            // 2) Removing all children
            // 3) Adding the correct children into the Call
            // 4) Comparing the new children set with the old children set
            ImmutableSortedSet<Integer> oldSet = call.getChildCallIds();
            call.removeAllChildren();

            if (connection.getCall() != null) {
                for (Connection childConn : connection.getCall().getConnections()) {
                    final Call childCall = getCallFromMap(mCallMap, childConn, false);
                    if (childCall != null && childConn.isAlive()) {
                        call.addChildId(childCall.getCallId());
                    }
                }
            }
            changed |= !oldSet.equals(call.getChildCallIds());
        }

        /**
         * !!! Uses values from connection and call collected above so this part must be last !!!
         */
        final int newCapabilities = getCapabilitiesFor(connection, call, isForConference);
        if (call.getCapabilities() != newCapabilities) {
            call.setCapabilities(newCapabilities);
            changed = true;
        }

        return changed;
    }

    /**
     * Returns a mask of capabilities for the connection such as merge, hold, etc.
     */
    private int getCapabilitiesFor(Connection connection, Call call, boolean isForConference) {
        final boolean callIsActive = (call.getState() == Call.State.ACTIVE);
        final Phone phone = connection.getCall().getPhone();

        boolean canAddCall = false;
        boolean canMergeCall = false;
        boolean canSwapCall = false;
        boolean canRespondViaText = false;
        boolean canMute = false;

        final boolean supportHold = PhoneUtils.okToSupportHold(mCallManager);
        final boolean canHold = (supportHold ? PhoneUtils.okToHoldCall(mCallManager) : false);
        final boolean genericConf = isForConference &&
                (phone.getPhoneType() == PhoneConstants.PHONE_TYPE_CDMA);

        // only applies to active calls
        if (callIsActive) {
            canMergeCall = PhoneUtils.okToMergeCalls(mCallManager);
            canSwapCall = PhoneUtils.okToSwapCalls(mCallManager);
        }

        canAddCall = PhoneUtils.okToAddCall(mCallManager);

        // "Mute": only enabled when the foreground call is ACTIVE.
        // (It's meaningless while on hold, or while DIALING/ALERTING.)
        // It's also explicitly disabled during emergency calls or if
        // emergency callback mode (ECM) is active.
        boolean isEmergencyCall = false;
        if (connection != null) {
            isEmergencyCall = PhoneNumberUtils.isLocalEmergencyNumber(connection.getAddress(),
                    phone.getContext());
        }
        boolean isECM = PhoneUtils.isPhoneInEcm(phone);
        if (isEmergencyCall || isECM) {  // disable "Mute" item
            canMute = false;
        } else {
            canMute = callIsActive;
        }

        canRespondViaText = RejectWithTextMessageManager.allowRespondViaSmsForCall(call,
                connection);

        // special rules section!
        // CDMA always has Add
        if (phone.getPhoneType() == PhoneConstants.PHONE_TYPE_CDMA) {
            canAddCall = true;
        }

        int retval = 0x0;
        if (canHold) {
            retval |= Capabilities.HOLD;
        }
        if (supportHold) {
            retval |= Capabilities.SUPPORT_HOLD;
        }
        if (canAddCall) {
            retval |= Capabilities.ADD_CALL;
        }
        if (canMergeCall) {
            retval |= Capabilities.MERGE_CALLS;
        }
        if (canSwapCall) {
            retval |= Capabilities.SWAP_CALLS;
        }
        if (canRespondViaText) {
            retval |= Capabilities.RESPOND_VIA_TEXT;
        }
        if (canMute) {
            retval |= Capabilities.MUTE;
        }
        if (genericConf) {
            retval |= Capabilities.GENERIC_CONFERENCE;
        }

        return retval;
    }

    /**
     * Returns true if the Connection is part of a multiparty call.
     * We do this by checking the isMultiparty() method of the telephony.Call object and also
     * checking to see if more than one of it's children is alive.
     */
    private boolean isPartOfLiveConferenceCall(Connection connection) {
        if (connection.getCall() != null && connection.getCall().isMultiparty()) {
            int count = 0;
            for (Connection currConn : connection.getCall().getConnections()) {

                // Only count connections which are alive and never cound the special
                // "dialing" 3way call for CDMA calls.
                if (currConn.isAlive() && currConn != mCdmaOutgoingConnection) {
                    count++;
                    if (count >= 2) {
                        return true;
                    }
                }
            }
        }
        return false;
    }

    private int translateStateFromTelephony(Connection connection, boolean isForConference) {

        com.android.internal.telephony.Call.State connState = connection.getState();

        // For the "fake" outgoing CDMA call, we need to always treat it as an outgoing call.
        if (mCdmaOutgoingConnection == connection) {
            connState = com.android.internal.telephony.Call.State.DIALING;
        }

        int retval = State.IDLE;
        switch (connState) {
            case ACTIVE:
                retval = State.ACTIVE;
                break;
            case INCOMING:
                retval = State.INCOMING;
                break;
            case DIALING:
            case ALERTING:
                if (PhoneGlobals.getInstance().notifier.getIsCdmaRedialCall()) {
                    retval = State.REDIALING;
                } else {
                    retval = State.DIALING;
                }
                break;
            case WAITING:
                retval = State.CALL_WAITING;
                break;
            case HOLDING:
                retval = State.ONHOLD;
                break;
            case DISCONNECTING:
                retval = State.DISCONNECTING;
                break;
            case DISCONNECTED:
                retval = State.DISCONNECTED;
            default:
        }

        // If we are dealing with a potential child call (not the parent conference call),
        // the check to see if we have to set the state to CONFERENCED.
        if (!isForConference) {
            // if the connection is part of a multiparty call, and it is live,
            // annotate it with CONFERENCED state instead.
            if (isPartOfLiveConferenceCall(connection) && connection.isAlive()) {
                return State.CONFERENCED;
            }
        }

        return retval;
    }

    /**
     * Gets an existing callId for a connection, or creates one if none exists.
     * This function does NOT set any of the Connection data onto the Call class.
     * A separate call to updateCallFromConnection must be made for that purpose.
     */
    private Call getCallFromMap(HashMap<Connection, Call> map, Connection conn,
            boolean createIfMissing) {
        Call call = null;

        // Find the call id or create if missing and requested.
        if (conn != null) {
            if (map.containsKey(conn)) {
                call = map.get(conn);
            } else if (createIfMissing) {
                call = createNewCall();
                map.put(conn, call);
            }
        }
        return call;
    }

    /**
     * Creates a brand new connection for the call.
     */
    private Call createNewCall() {
        int callId;
        int newNextCallId;
        do {
            callId = mNextCallId.get();

            // protect against overflow
            newNextCallId = (callId == Integer.MAX_VALUE ?
                    CALL_ID_START_VALUE : callId + 1);

            // Keep looping if the change was not atomic OR the value is already taken.
            // The call to containsValue() is linear, however, most devices support a
            // maximum of 7 connections so it's not expensive.
        } while (!mNextCallId.compareAndSet(callId, newNextCallId));

        return new Call(callId);
    }

    /**
     * Listener interface for changes to Calls.
     */
    public interface Listener {
        void onDisconnect(Call call);
        void onIncoming(Call call);
        void onUpdate(List<Call> calls);
        void onPostDialAction(Connection.PostDialState state, int callId, String remainingChars,
                char c);
    }

    /**
     * Result class for accessing a call by connection.
     */
    public static class CallResult {
        public Call mCall;
        public Call mActionableCall;
        public Connection mConnection;

        private CallResult(Call call, Connection connection) {
            this(call, call, connection);
        }

        private CallResult(Call call, Call actionableCall, Connection connection) {
            mCall = call;
            mActionableCall = actionableCall;
            mConnection = connection;
        }

        public Call getCall() {
            return mCall;
        }

        // The call that should be used for call actions like hanging up.
        public Call getActionableCall() {
            return mActionableCall;
        }

        public Connection getConnection() {
            return mConnection;
        }
    }
}<|MERGE_RESOLUTION|>--- conflicted
+++ resolved
@@ -555,7 +555,6 @@
             changed = true;
         }
 
-<<<<<<< HEAD
         final boolean isWifiCall = connection.getCall().getPhone().getPhoneType() ==
                 PhoneConstants.PHONE_TYPE_THIRD_PARTY;
         if (call.isWifiCall() != isWifiCall) {
@@ -563,11 +562,7 @@
             changed = true;
         }
 
-        final Call.DisconnectCause newDisconnectCause =
-                translateDisconnectCauseFromTelephony(connection.getDisconnectCause());
-=======
         final int newDisconnectCause = connection.getDisconnectCause();
->>>>>>> 21cd5333
         if (call.getDisconnectCause() != newDisconnectCause) {
             call.setDisconnectCause(newDisconnectCause);
             changed = true;

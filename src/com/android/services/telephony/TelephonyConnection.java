/*
 * Copyright (C) 2014 The Android Open Source Project
 *
 * Licensed under the Apache License, Version 2.0 (the "License");
 * you may not use this file except in compliance with the License.
 * You may obtain a copy of the License at
 *
 *      http://www.apache.org/licenses/LICENSE-2.0
 *
 * Unless required by applicable law or agreed to in writing, software
 * distributed under the License is distributed on an "AS IS" BASIS,
 * WITHOUT WARRANTIES OR CONDITIONS OF ANY KIND, either express or implied.
 * See the License for the specific language governing permissions and
 * limitations under the License.
 */

package com.android.services.telephony;

import android.content.Context;
import android.graphics.drawable.Icon;
import android.net.Uri;
import android.os.AsyncResult;
import android.os.Bundle;
import android.os.Handler;
import android.os.Message;
import android.telecom.CallAudioState;
import android.telecom.ConferenceParticipant;
import android.telecom.Connection;
import android.telecom.PhoneAccount;
import android.telecom.StatusHints;

import com.android.ims.ImsCallProfile;
import com.android.internal.telephony.Call;
import com.android.internal.telephony.CallStateException;
import com.android.internal.telephony.Connection.Capability;
import com.android.internal.telephony.Connection.PostDialListener;
import com.android.internal.telephony.gsm.SuppServiceNotification;

import com.android.internal.telephony.Phone;
import com.android.internal.telephony.imsphone.ImsPhoneConnection;
import com.android.phone.R;

import java.lang.Override;
import java.util.Arrays;
import java.util.ArrayList;
import java.util.Collections;
import java.util.HashMap;
import java.util.List;
import java.util.Map;
import java.util.Objects;
import java.util.Set;
import java.util.concurrent.ConcurrentHashMap;

/**
 * Base class for CDMA and GSM connections.
 */
abstract class TelephonyConnection extends Connection {
    private static final int MSG_PRECISE_CALL_STATE_CHANGED = 1;
    private static final int MSG_RINGBACK_TONE = 2;
    private static final int MSG_HANDOVER_STATE_CHANGED = 3;
    private static final int MSG_DISCONNECT = 4;
    private static final int MSG_MULTIPARTY_STATE_CHANGED = 5;
    private static final int MSG_CONFERENCE_MERGE_FAILED = 6;
    private static final int MSG_SUPP_SERVICE_NOTIFY = 7;
    private static final int MSG_CONNECTION_EXTRAS_CHANGED = 8;

    /**
     * Mappings from {@link com.android.internal.telephony.Connection} extras keys to their
     * equivalents defined in {@link android.telecom.Connection}.
     */
    private static final Map<String, String> sExtrasMap = createExtrasMap();

    private static final int MSG_SET_VIDEO_STATE = 8;
    private static final int MSG_SET_VIDEO_PROVIDER = 9;
    private static final int MSG_SET_AUDIO_QUALITY = 10;
    private static final int MSG_SET_CONFERENCE_PARTICIPANTS = 11;
    private static final int MSG_SET_CONNECTION_CAPABILITY = 12;

    private final Handler mHandler = new Handler() {
        @Override
        public void handleMessage(Message msg) {
            switch (msg.what) {
                case MSG_PRECISE_CALL_STATE_CHANGED:
                    Log.v(TelephonyConnection.this, "MSG_PRECISE_CALL_STATE_CHANGED");
                    updateState();
                    break;
                case MSG_HANDOVER_STATE_CHANGED:
                    Log.v(TelephonyConnection.this, "MSG_HANDOVER_STATE_CHANGED");
                    AsyncResult ar = (AsyncResult) msg.obj;
                    com.android.internal.telephony.Connection connection =
                         (com.android.internal.telephony.Connection) ar.result;
                    if (mOriginalConnection != null) {
                        if (connection != null &&
                            ((connection.getAddress() != null &&
                            mOriginalConnection.getAddress() != null &&
                            mOriginalConnection.getAddress().contains(connection.getAddress())) ||
                            connection.getState() == mOriginalConnection.getStateBeforeHandover())) {
                            Log.d(TelephonyConnection.this,
                                    "SettingOriginalConnection " + mOriginalConnection.toString()
                                            + " with " + connection.toString());
                            setOriginalConnection(connection);
                            mWasImsConnection = false;
                        }
                    } else {
                        Log.w(TelephonyConnection.this,
                                "MSG_HANDOVER_STATE_CHANGED: mOriginalConnection==null - invalid state (not cleaned up)");
                    }
                    break;
                case MSG_RINGBACK_TONE:
                    Log.v(TelephonyConnection.this, "MSG_RINGBACK_TONE");
                    // TODO: This code assumes that there is only one connection in the foreground
                    // call, in other words, it punts on network-mediated conference calling.
                    if (getOriginalConnection() != getForegroundConnection()) {
                        Log.v(TelephonyConnection.this, "handleMessage, original connection is " +
                                "not foreground connection, skipping");
                        return;
                    }
                    setRingbackRequested((Boolean) ((AsyncResult) msg.obj).result);
                    break;
                case MSG_DISCONNECT:
                    updateState();
                    break;
                case MSG_MULTIPARTY_STATE_CHANGED:
                    boolean isMultiParty = (Boolean) msg.obj;
                    Log.i(this, "Update multiparty state to %s", isMultiParty ? "Y" : "N");
                    mIsMultiParty = isMultiParty;
                    if (isMultiParty) {
                        notifyConferenceStarted();
                    }
                case MSG_CONFERENCE_MERGE_FAILED:
                    notifyConferenceMergeFailed();
                    break;
                case MSG_SUPP_SERVICE_NOTIFY:
                    Log.v(TelephonyConnection.this, "MSG_SUPP_SERVICE_NOTIFY on phoneId : "
                            +getPhone().getPhoneId());
                    SuppServiceNotification mSsNotification = null;
                    if (msg.obj != null && ((AsyncResult) msg.obj).result != null) {
                        mSsNotification =
                                (SuppServiceNotification)((AsyncResult) msg.obj).result;
                        if (mOriginalConnection != null && mSsNotification.history != null) {
                            Bundle extras = getExtras();
                            if (extras != null) {
                                Log.v(TelephonyConnection.this,
                                        "Updating call history info in extras.");
                                extras.putStringArrayList(Connection.EXTRA_LAST_FORWARDED_NUMBER,
                                        new ArrayList(Arrays.asList(mSsNotification.history)));
                                setExtras(extras);
                            }
                        }
                    }
                    break;
<<<<<<< HEAD
                case MSG_SET_VIDEO_STATE:
                    int videoState = (int) msg.obj;
                    setVideoState(videoState);
                    break;

                case MSG_SET_VIDEO_PROVIDER:
                    VideoProvider videoProvider = (VideoProvider) msg.obj;
                    setVideoProvider(videoProvider);
                    break;

                case MSG_SET_AUDIO_QUALITY:
                    int audioQuality = (int) msg.obj;
                    setAudioQuality(audioQuality);
                    break;

                case MSG_SET_CONFERENCE_PARTICIPANTS:
                    List<ConferenceParticipant> participants = (List<ConferenceParticipant>) msg.obj;
                    updateConferenceParticipants(participants);
                    break;

                case MSG_SET_CONNECTION_CAPABILITY:
                    setConnectionCapability(msg.arg1);
=======
                case MSG_CONNECTION_EXTRAS_CHANGED:
                    final Bundle extras = (Bundle) msg.obj;
                    updateExtras(extras);
>>>>>>> 8c50fa92
                    break;
            }
        }
    };

    /**
     * A listener/callback mechanism that is specific communication from TelephonyConnections
     * to TelephonyConnectionService (for now). It is more specific that Connection.Listener
     * because it is only exposed in Telephony.
     */
    public abstract static class TelephonyConnectionListener {
        public void onOriginalConnectionConfigured(TelephonyConnection c) {}
    }

    private final PostDialListener mPostDialListener = new PostDialListener() {
        @Override
        public void onPostDialWait() {
            Log.v(TelephonyConnection.this, "onPostDialWait");
            if (mOriginalConnection != null) {
                setPostDialWait(mOriginalConnection.getRemainingPostDialString());
            }
        }

        @Override
        public void onPostDialChar(char c) {
            Log.v(TelephonyConnection.this, "onPostDialChar: %s", c);
            if (mOriginalConnection != null) {
                setNextPostDialChar(c);
            }
        }
    };

    /**
     * Listener for listening to events in the {@link com.android.internal.telephony.Connection}.
     */
    private final com.android.internal.telephony.Connection.Listener mOriginalConnectionListener =
            new com.android.internal.telephony.Connection.ListenerBase() {
        @Override
        public void onVideoStateChanged(int videoState) {
            mHandler.obtainMessage(MSG_SET_VIDEO_STATE, videoState).sendToTarget();
        }

        /*
         * The {@link com.android.internal.telephony.Connection} has reported a change in
         * connection capability.
         * @param capabilities bit mask containing voice or video or both capabilities.
         */
        @Override
        public void onConnectionCapabilitiesChanged(int capabilities) {
            mHandler.obtainMessage(MSG_SET_CONNECTION_CAPABILITY,
                    capabilities, 0).sendToTarget();
        }

        /**
         * The {@link com.android.internal.telephony.Connection} has reported a change in the
         * video call provider.
         *
         * @param videoProvider The video call provider.
         */
        @Override
        public void onVideoProviderChanged(VideoProvider videoProvider) {
            mHandler.obtainMessage(MSG_SET_VIDEO_PROVIDER, videoProvider).sendToTarget();
        }

        /**
         * Used by {@link com.android.internal.telephony.Connection} to report a change in whether
         * the call is being made over a wifi network.
         *
         * @param isWifi True if call is made over wifi.
         */
        @Override
        public void onWifiChanged(boolean isWifi) {
            setWifi(isWifi);
        }

        /**
         * Used by the {@link com.android.internal.telephony.Connection} to report a change in the
         * audio quality for the current call.
         *
         * @param audioQuality The audio quality.
         */
        @Override
        public void onAudioQualityChanged(int audioQuality) {
            mHandler.obtainMessage(MSG_SET_AUDIO_QUALITY, audioQuality).sendToTarget();
        }
        /**
         * Handles a change in the state of conference participant(s), as reported by the
         * {@link com.android.internal.telephony.Connection}.
         *
         * @param participants The participant(s) which changed.
         */
        @Override
        public void onConferenceParticipantsChanged(List<ConferenceParticipant> participants) {
            mHandler.obtainMessage(MSG_SET_CONFERENCE_PARTICIPANTS, participants).sendToTarget();
        }

        /*
         * Handles a change to the multiparty state for this connection.
         *
         * @param isMultiParty {@code true} if the call became multiparty, {@code false}
         *      otherwise.
         */
        @Override
        public void onMultipartyStateChanged(boolean isMultiParty) {
            handleMultipartyStateChange(isMultiParty);
        }

        /**
         * Handles the event that the request to merge calls failed.
         */
        @Override
        public void onConferenceMergedFailed() {
            handleConferenceMergeFailed();
        }

        @Override
        public void onExtrasChanged(Bundle extras) {
            mHandler.obtainMessage(MSG_CONNECTION_EXTRAS_CHANGED, extras).sendToTarget();
        }
    };

    private com.android.internal.telephony.Connection mOriginalConnection;
    private Call.State mOriginalConnectionState = Call.State.IDLE;
    private Bundle mOriginalConnectionExtras = new Bundle();

    private boolean mWasImsConnection;

    /**
     * Tracks the multiparty state of the ImsCall so that changes in the bit state can be detected.
     */
    private boolean mIsMultiParty = false;

    /**
     * Determines if the {@link TelephonyConnection} has connection capabilities bitmask.
     * This will be initialized when {@link TelephonyConnection#setConnectionCapability()}} is called,
     * and used when {@link TelephonyConnection#updateConnectionCapabilities()}} is called,
     * ensuring the appropriate capabilities are set.  Since capabilities
     * can be rebuilt at any time it is necessary to track the connection capabilities between rebuild.
     * The capabilities (including connection capabilities) are communicated to the telecom
     * layer.
     */
    private int mConnectionCapability;

    /**
     * Determines if the {@link TelephonyConnection} is using wifi.
     * This is used when {@link TelephonyConnection#updateConnectionCapabilities} is called to
     * indicate wheter a call has the {@link Connection#CAPABILITY_WIFI} capability.
     */
    private boolean mIsWifi;

    /**
     * Determines the audio quality is high for the {@link TelephonyConnection}.
     * This is used when {@link TelephonyConnection#updateConnectionCapabilities}} is called to
     * indicate whether a call has the {@link Connection#CAPABILITY_HIGH_DEF_AUDIO} capability.
     */
    private boolean mHasHighDefAudio;

    /**
     * For video calls, indicates whether the outgoing video for the call can be paused using
     * the {@link android.telecom.VideoProfile#STATE_PAUSED} VideoState.
     */
    private boolean mIsVideoPauseSupported;

    /**
     * Indicates whether this connection supports being a part of a conference..
     */
    private boolean mIsConferenceSupported;

    /**
     * Listeners to our TelephonyConnection specific callbacks
     */
    private final Set<TelephonyConnectionListener> mTelephonyListeners = Collections.newSetFromMap(
            new ConcurrentHashMap<TelephonyConnectionListener, Boolean>(8, 0.9f, 1));

    protected TelephonyConnection(com.android.internal.telephony.Connection originalConnection) {
        if (originalConnection != null) {
            setOriginalConnection(originalConnection);
        }
    }

    /**
     * Creates a clone of the current {@link TelephonyConnection}.
     *
     * @return The clone.
     */
    public abstract TelephonyConnection cloneConnection();

    @Override
    public void onCallAudioStateChanged(CallAudioState audioState) {
        // TODO: update TTY mode.
        if (getPhone() != null) {
            getPhone().setEchoSuppressionEnabled();
        }
    }

    @Override
    public void onStateChanged(int state) {
        Log.v(this, "onStateChanged, state: " + Connection.stateToString(state));
        updateStatusHints();
    }

    @Override
    public void onDisconnect() {
        Log.v(this, "onDisconnect");
        hangup(android.telephony.DisconnectCause.LOCAL);
    }

    /**
     * Notifies this Connection of a request to disconnect a participant of the conference managed
     * by the connection.
     *
     * @param endpoint the {@link Uri} of the participant to disconnect.
     */
    @Override
    public void onDisconnectConferenceParticipant(Uri endpoint) {
        Log.v(this, "onDisconnectConferenceParticipant %s", endpoint);

        if (mOriginalConnection == null) {
            return;
        }

        mOriginalConnection.onDisconnectConferenceParticipant(endpoint);
    }

    @Override
    public void onSeparate() {
        Log.v(this, "onSeparate");
        if (mOriginalConnection != null) {
            try {
                mOriginalConnection.separate();
            } catch (CallStateException e) {
                Log.e(this, e, "Call to Connection.separate failed with exception");
            }
        }
    }

    @Override
    public void onAbort() {
        Log.v(this, "onAbort");
        hangup(android.telephony.DisconnectCause.LOCAL);
    }

    @Override
    public void onHold() {
        performHold();
    }

    @Override
    public void onUnhold() {
        performUnhold();
    }

    @Override
    public void onAnswer(int videoState) {
        Log.v(this, "onAnswer");
        if (isValidRingingCall() && getPhone() != null) {
            try {
                getPhone().acceptCall(videoState);
            } catch (CallStateException e) {
                Log.e(this, e, "Failed to accept call.");
            }
        }
    }

    @Override
    public void onReject() {
        Log.v(this, "onReject");
        if (isValidRingingCall()) {
            hangup(android.telephony.DisconnectCause.INCOMING_REJECTED);
        }
        super.onReject();
    }

    @Override
    public void onPostDialContinue(boolean proceed) {
        Log.v(this, "onPostDialContinue, proceed: " + proceed);
        if (mOriginalConnection != null) {
            if (proceed) {
                mOriginalConnection.proceedAfterWaitChar();
            } else {
                mOriginalConnection.cancelPostDial();
            }
        }
    }

    public void performHold() {
        Log.v(this, "performHold");
        // TODO: Can dialing calls be put on hold as well since they take up the
        // foreground call slot?
        if (Call.State.ACTIVE == mOriginalConnectionState) {
            Log.v(this, "Holding active call");
            try {
                Phone phone = mOriginalConnection.getCall().getPhone();
                Call ringingCall = phone.getRingingCall();

                // Although the method says switchHoldingAndActive, it eventually calls a RIL method
                // called switchWaitingOrHoldingAndActive. What this means is that if we try to put
                // a call on hold while a call-waiting call exists, it'll end up accepting the
                // call-waiting call, which is bad if that was not the user's intention. We are
                // cheating here and simply skipping it because we know any attempt to hold a call
                // while a call-waiting call is happening is likely a request from Telecom prior to
                // accepting the call-waiting call.
                // TODO: Investigate a better solution. It would be great here if we
                // could "fake" hold by silencing the audio and microphone streams for this call
                // instead of actually putting it on hold.
                if (ringingCall.getState() != Call.State.WAITING) {
                    phone.switchHoldingAndActive();
                }

                // TODO: Cdma calls are slightly different.
            } catch (CallStateException e) {
                Log.e(this, e, "Exception occurred while trying to put call on hold.");
            }
        } else {
            Log.w(this, "Cannot put a call that is not currently active on hold.");
        }
    }

    public void performUnhold() {
        Log.v(this, "performUnhold");
        if (Call.State.HOLDING == mOriginalConnectionState) {
            try {
                // Here's the deal--Telephony hold/unhold is weird because whenever there exists
                // more than one call, one of them must always be active. In other words, if you
                // have an active call and holding call, and you put the active call on hold, it
                // will automatically activate the holding call. This is weird with how Telecom
                // sends its commands. When a user opts to "unhold" a background call, telecom
                // issues hold commands to all active calls, and then the unhold command to the
                // background call. This means that we get two commands...each of which reduces to
                // switchHoldingAndActive(). The result is that they simply cancel each other out.
                // To fix this so that it works well with telecom we add a minor hack. If we
                // have one telephony call, everything works as normally expected. But if we have
                // two or more calls, we will ignore all requests to "unhold" knowing that the hold
                // requests already do what we want. If you've read up to this point, I'm very sorry
                // that we are doing this. I didn't think of a better solution that wouldn't also
                // make the Telecom APIs very ugly.

                if (!hasMultipleTopLevelCalls()) {
                    mOriginalConnection.getCall().getPhone().switchHoldingAndActive();
                } else {
                    Log.i(this, "Skipping unhold command for %s", this);
                }
            } catch (CallStateException e) {
                Log.e(this, e, "Exception occurred while trying to release call from hold.");
            }
        } else {
            Log.w(this, "Cannot release a call that is not already on hold from hold.");
        }
    }

    public void performConference(TelephonyConnection otherConnection) {
        Log.d(this, "performConference - %s", this);
        if (getPhone() != null) {
            try {
                // We dont use the "other" connection because there is no concept of that in the
                // implementation of calls inside telephony. Basically, you can "conference" and it
                // will conference with the background call.  We know that otherConnection is the
                // background call because it would never have called setConferenceableConnections()
                // otherwise.
                getPhone().conference();
            } catch (CallStateException e) {
                Log.e(this, e, "Failed to conference call.");
            }
        }
    }

    /**
     * Builds connection capabilities common to all TelephonyConnections. Namely, apply IMS-based
     * capabilities.
     */
    protected int buildConnectionCapabilities() {
        int callCapabilities = 0;
        if (isImsConnection()) {
            if (mOriginalConnection.isIncoming()) {
                callCapabilities |= CAPABILITY_SPEED_UP_MT_AUDIO;
            }
            callCapabilities |= CAPABILITY_SUPPORT_HOLD;
            if (getState() == STATE_ACTIVE || getState() == STATE_HOLDING) {
                callCapabilities |= CAPABILITY_HOLD;
            }
        }

        // If the phone is in ECM mode, mark the call to indicate that the callback number should be
        // shown.
        Phone phone = getPhone();
        if (phone != null && phone.isInEcm()) {
            callCapabilities |= CAPABILITY_SHOW_CALLBACK_NUMBER;
        }
        return callCapabilities;
    }

    protected final void updateConnectionCapabilities() {
        int newCapabilities = buildConnectionCapabilities();

        newCapabilities = applyConnectionCapabilities(newCapabilities);
        newCapabilities = changeCapability(newCapabilities,
                CAPABILITY_HIGH_DEF_AUDIO, mHasHighDefAudio);
        newCapabilities = changeCapability(newCapabilities, CAPABILITY_WIFI, mIsWifi);
        newCapabilities = changeCapability(newCapabilities, CAPABILITY_CAN_PAUSE_VIDEO,
                mIsVideoPauseSupported && isVideoCapable());
        newCapabilities = applyConferenceTerminationCapabilities(newCapabilities);

        if (getConnectionCapabilities() != newCapabilities) {
            setConnectionCapabilities(newCapabilities);
        }
    }

    protected final void updateAddress() {
        updateConnectionCapabilities();
        if (mOriginalConnection != null) {
            Uri address = getAddressFromNumber(mOriginalConnection.getAddress());
            int presentation = mOriginalConnection.getNumberPresentation();
            if (!Objects.equals(address, getAddress()) ||
                    presentation != getAddressPresentation()) {
                Log.v(this, "updateAddress, address changed");
                setAddress(address, presentation);
            }

            String name = mOriginalConnection.getCnapName();
            int namePresentation = mOriginalConnection.getCnapNamePresentation();
            if (!Objects.equals(name, getCallerDisplayName()) ||
                    namePresentation != getCallerDisplayNamePresentation()) {
                Log.v(this, "updateAddress, caller display name changed");
                setCallerDisplayName(name, namePresentation);
            }
        }
    }

    void onRemovedFromCallService() {
        // Subclass can override this to do cleanup.
    }

    void setOriginalConnection(com.android.internal.telephony.Connection originalConnection) {
        Log.v(this, "new TelephonyConnection, originalConnection: " + originalConnection);
        clearOriginalConnection();
        mOriginalConnectionExtras.clear();
        mOriginalConnection = originalConnection;
        getPhone().registerForPreciseCallStateChanged(
                mHandler, MSG_PRECISE_CALL_STATE_CHANGED, null);
        getPhone().registerForHandoverStateChanged(
                mHandler, MSG_HANDOVER_STATE_CHANGED, null);
        getPhone().registerForRingbackTone(mHandler, MSG_RINGBACK_TONE, null);
        getPhone().registerForDisconnect(mHandler, MSG_DISCONNECT, null);
        getPhone().registerForSuppServiceNotification(mHandler, MSG_SUPP_SERVICE_NOTIFY, null);
        mOriginalConnection.addPostDialListener(mPostDialListener);
        mOriginalConnection.addListener(mOriginalConnectionListener);

        updateAddress();

        // Set video state and capabilities
        setVideoState(mOriginalConnection.getVideoState());
        updateState();
        setConnectionCapability(mOriginalConnection.getConnectionCapabilities());
        setWifi(mOriginalConnection.isWifi());
        setVideoProvider(mOriginalConnection.getVideoProvider());
        setAudioQuality(mOriginalConnection.getAudioQuality());

        if (isImsConnection()) {
            mWasImsConnection = true;
        }
        mIsMultiParty = mOriginalConnection.isMultiparty();

        fireOnOriginalConnectionConfigured();
    }

    /**
     * Un-sets the underlying radio connection.
     */
    void clearOriginalConnection() {
        if (mOriginalConnection != null) {
            if (getPhone() != null) {
                getPhone().unregisterForPreciseCallStateChanged(mHandler);
                getPhone().unregisterForRingbackTone(mHandler);
                getPhone().unregisterForHandoverStateChanged(mHandler);
                getPhone().unregisterForDisconnect(mHandler);
                getPhone().unregisterForSuppServiceNotification(mHandler);
            }
            mOriginalConnection.removePostDialListener(mPostDialListener);
            mOriginalConnection.removeListener(mOriginalConnectionListener);
            mOriginalConnection = null;
        }
    }

    protected void hangup(int telephonyDisconnectCode) {
        if (mOriginalConnection != null) {
            try {
                // Hanging up a ringing call requires that we invoke call.hangup() as opposed to
                // connection.hangup(). Without this change, the party originating the call will not
                // get sent to voicemail if the user opts to reject the call.
                if (isValidRingingCall()) {
                    Call call = getCall();
                    if (call != null) {
                        call.hangup();
                    } else {
                        Log.w(this, "Attempting to hangup a connection without backing call.");
                    }
                } else {
                    // We still prefer to call connection.hangup() for non-ringing calls in order
                    // to support hanging-up specific calls within a conference call. If we invoked
                    // call.hangup() while in a conference, we would end up hanging up the entire
                    // conference call instead of the specific connection.
                    mOriginalConnection.hangup();
                }
            } catch (CallStateException e) {
                Log.e(this, e, "Call to Connection.hangup failed with exception");
            }
        }
    }

    com.android.internal.telephony.Connection getOriginalConnection() {
        return mOriginalConnection;
    }

    protected Call getCall() {
        if (mOriginalConnection != null) {
            return mOriginalConnection.getCall();
        }
        return null;
    }

    Phone getPhone() {
        Call call = getCall();
        if (call != null) {
            return call.getPhone();
        }
        return null;
    }

    private boolean hasMultipleTopLevelCalls() {
        int numCalls = 0;
        Phone phone = getPhone();
        if (phone != null) {
            if (!phone.getRingingCall().isIdle()) {
                numCalls++;
            }
            if (!phone.getForegroundCall().isIdle()) {
                numCalls++;
            }
            if (!phone.getBackgroundCall().isIdle()) {
                numCalls++;
            }
        }
        return numCalls > 1;
    }

    private com.android.internal.telephony.Connection getForegroundConnection() {
        if (getPhone() != null) {
            return getPhone().getForegroundCall().getEarliestConnection();
        }
        return null;
    }

     /**
     * Checks for and returns the list of conference participants
     * associated with this connection.
     */
    public List<ConferenceParticipant> getConferenceParticipants() {
        if (mOriginalConnection == null) {
            Log.v(this, "Null mOriginalConnection, cannot get conf participants.");
            return null;
        }
        return mOriginalConnection.getConferenceParticipants();
    }

    /**
     * Checks to see the original connection corresponds to an active incoming call. Returns false
     * if there is no such actual call, or if the associated call is not incoming (See
     * {@link Call.State#isRinging}).
     */
    private boolean isValidRingingCall() {
        if (getPhone() == null) {
            Log.v(this, "isValidRingingCall, phone is null");
            return false;
        }

        Call ringingCall = getPhone().getRingingCall();
        if (!ringingCall.getState().isRinging()) {
            Log.v(this, "isValidRingingCall, ringing call is not in ringing state");
            return false;
        }

        if (ringingCall.getEarliestConnection() != mOriginalConnection) {
            Log.v(this, "isValidRingingCall, ringing call connection does not match");
            return false;
        }

        Log.v(this, "isValidRingingCall, returning true");
        return true;
    }

    protected void updateExtras(Bundle extras) {
        if (mOriginalConnection != null) {
            if (extras != null) {
                // Check if extras have changed and need updating.
                if (!areBundlesEqual(mOriginalConnectionExtras, extras)) {
                    if (Log.DEBUG) {
                        Log.d(TelephonyConnection.this, "Updating extras:");
                        for (String key : extras.keySet()) {
                            Object value = extras.get(key);
                            if (value instanceof String) {
                                Log.d(this, "updateExtras Key=" + Log.pii(key) +
                                             " value=" + Log.pii((String)value));
                            }
                        }
                    }
                    mOriginalConnectionExtras.clear();

                    mOriginalConnectionExtras.putAll(extras);

                    // Remap any string extras that have a remapping defined.
                    for (String key : mOriginalConnectionExtras.keySet()) {
                        if (sExtrasMap.containsKey(key)) {
                            String newKey = sExtrasMap.get(key);
                            mOriginalConnectionExtras.putString(newKey, extras.getString(key));
                            mOriginalConnectionExtras.remove(key);
                        }
                    }

                    // Ensure extras are propagated to Telecom.
                    Bundle connectionExtras = getExtras();
                    if (connectionExtras == null) {
                        connectionExtras = new Bundle();
                    }
                    connectionExtras.putAll(mOriginalConnectionExtras);
                    setExtras(connectionExtras);
                } else {
                    Log.d(this, "Extras update not required");
                }
            } else {
                Log.d(this, "updateExtras extras: " + Log.pii(extras));
            }
        }
    }

    private static boolean areBundlesEqual(Bundle extras, Bundle newExtras) {
        if (extras == null || newExtras == null) {
            return extras == newExtras;
        }

        if (extras.size() != newExtras.size()) {
            return false;
        }

        for(String key : extras.keySet()) {
            if (key != null) {
                final Object value = extras.get(key);
                final Object newValue = newExtras.get(key);
                if (!Objects.equals(value, newValue)) {
                    return false;
                }
            }
        }
        return true;
    }

    void updateState() {
       updateState(false);
    }

    void updateState(boolean force) {
        if (mOriginalConnection == null) {
            return;
        }

        Call.State newState = mOriginalConnection.getState();
        Log.v(this, "Update state from %s to %s for %s", mOriginalConnectionState, newState, this);
        if (mOriginalConnectionState != newState || force) {
            mOriginalConnectionState = newState;
            switch (newState) {
                case IDLE:
                    break;
                case ACTIVE:
                    setActiveInternal();
                    break;
                case HOLDING:
                    setOnHold();
                    break;
                case DIALING:
                case ALERTING:
                    setDialing();
                    break;
                case INCOMING:
                case WAITING:
                    setRinging();
                    break;
                case DISCONNECTED:
                    setDisconnected(DisconnectCauseUtil.toTelecomDisconnectCause(
                            mOriginalConnection.getDisconnectCause(),
                            mOriginalConnection.getVendorDisconnectCause()));
                    close();
                    break;
                case DISCONNECTING:
                    break;
            }
        }
        updateStatusHints();
        updateConnectionCapabilities();
        updateAddress();
        updateMultiparty();
    }

    /**
     * Checks for changes to the multiparty bit.  If a conference has started, informs listeners.
     */
    private void updateMultiparty() {
        if (mOriginalConnection == null) {
            return;
        }

        if (mIsMultiParty != mOriginalConnection.isMultiparty()) {
            mIsMultiParty = mOriginalConnection.isMultiparty();

            if (mIsMultiParty) {
                notifyConferenceStarted();
            }
        }
    }

    /**
     * Handles a failure when merging calls into a conference.
     * {@link com.android.internal.telephony.Connection.Listener#onConferenceMergedFailed()}
     * listener.
     */
    private void handleConferenceMergeFailed(){
        mHandler.obtainMessage(MSG_CONFERENCE_MERGE_FAILED).sendToTarget();
    }

    /**
     * Handles requests to update the multiparty state received via the
     * {@link com.android.internal.telephony.Connection.Listener#onMultipartyStateChanged(boolean)}
     * listener.
     * <p>
     * Note: We post this to the mHandler to ensure that if a conference must be created as a
     * result of the multiparty state change, the conference creation happens on the correct
     * thread.  This ensures that the thread check in
     * {@link com.android.internal.telephony.PhoneBase#checkCorrectThread(android.os.Handler)}
     * does not fire.
     *
     * @param isMultiParty {@code true} if this connection is multiparty, {@code false} otherwise.
     */
    private void handleMultipartyStateChange(boolean isMultiParty) {
        Log.i(this, "Update multiparty state to %s", isMultiParty ? "Y" : "N");
        mHandler.obtainMessage(MSG_MULTIPARTY_STATE_CHANGED, isMultiParty).sendToTarget();
    }

    private void setActiveInternal() {
        if (getState() == STATE_ACTIVE) {
            Log.w(this, "Should not be called if this is already ACTIVE");
            return;
        }

        // When we set a call to active, we need to make sure that there are no other active
        // calls. However, the ordering of state updates to connections can be non-deterministic
        // since all connections register for state changes on the phone independently.
        // To "optimize", we check here to see if there already exists any active calls.  If so,
        // we issue an update for those calls first to make sure we only have one top-level
        // active call.
        if (getConnectionService() != null) {
            for (Connection current : getConnectionService().getAllConnections()) {
                if (current != this && current instanceof TelephonyConnection) {
                    TelephonyConnection other = (TelephonyConnection) current;
                    if (other.getState() == STATE_ACTIVE) {
                        other.updateState();
                    }
                }
            }
        }
        setActive();
    }

    private void close() {
        Log.v(this, "close");
        clearOriginalConnection();
        destroy();
    }

    /**
     * Applies the Connection Capabilities bit-masks to the capabilities.
     *
     * @param capabilities The capabilities bit-mask.
     * @return The capabilities with Connection capabilities applied.
     */
    private int applyConnectionCapabilities(int capabilities) {
        return capabilities | getConnectionCapability();
    }

    private boolean isVideoCapable() {
        return can(mConnectionCapability, CAPABILITY_SUPPORTS_VT_REMOTE_BIDIRECTIONAL)
                && can(mConnectionCapability, CAPABILITY_SUPPORTS_VT_LOCAL_BIDIRECTIONAL);
    }

    /**
     * Applies capabilities specific to conferences termination to the
     * {@code ConnectionCapabilities} bit-mask.
     *
     * @param capabilities The {@code ConnectionCapabilities} bit-mask.
     * @return The capabilities with the IMS conference capabilities applied.
     */
    private int applyConferenceTerminationCapabilities(int capabilities) {
        int currentCapabilities = capabilities;

        // An IMS call cannot be individually disconnected or separated from its parent conference.
        // If the call was IMS, even if it hands over to GMS, these capabilities are not supported.
        if (!mWasImsConnection) {
            currentCapabilities |= CAPABILITY_DISCONNECT_FROM_CONFERENCE;
            currentCapabilities |= CAPABILITY_SEPARATE_FROM_CONFERENCE;
        }

        return currentCapabilities;
    }

    /**
      * Called to get Connection Capability.This will return TelephonyConnection
      * Capability bitmask.
      * @See Connection.Capability.
      * @param mCapability returns TelephonyConnection Capability.
      */
    public int getConnectionCapability() {
        return mConnectionCapability;
    }

    /**
      * Called to set Connection Capability.This will take input parameter as bitmask
      * from internal telephony and maps the data to communicate with telecomm layer.
      * @See Connection.Capability.
      * @param capability The Capability bitmask which could be voice or video or both.
      */
    public void setConnectionCapability(int capability) {
        mConnectionCapability = changeCapability(mConnectionCapability,
                    CAPABILITY_SUPPORTS_DOWNGRADE_TO_VOICE_REMOTE,
                    can(capability, Capability.SUPPORTS_DOWNGRADE_TO_VOICE_REMOTE));

        mConnectionCapability = changeCapability(mConnectionCapability,
                    CAPABILITY_SUPPORTS_DOWNGRADE_TO_VOICE_LOCAL,
                    can(capability, Capability.SUPPORTS_DOWNGRADE_TO_VOICE_LOCAL));

        mConnectionCapability = changeCapability(mConnectionCapability,
                    CAPABILITY_SUPPORTS_VT_REMOTE_BIDIRECTIONAL,
                    can(capability, Capability.SUPPORTS_VT_REMOTE_BIDIRECTIONAL));

        mConnectionCapability = changeCapability(mConnectionCapability,
                    CAPABILITY_SUPPORTS_VT_LOCAL_BIDIRECTIONAL,
                    can(capability, Capability.SUPPORTS_VT_LOCAL_BIDIRECTIONAL));
        updateConnectionCapabilities();
    }

    /**
     * Sets whether the call is using wifi. Used when rebuilding the capabilities to set or unset
     * the {@link Connection#CAPABILITY_WIFI} capability.
     */
    public void setWifi(boolean isWifi) {
        mIsWifi = isWifi;
        updateConnectionCapabilities();
        updateStatusHints();
    }

    /**
     * Whether the call is using wifi.
     */
    boolean isWifi() {
        return mIsWifi;
    }

    /**
     * Sets the current call audio quality. Used during rebuild of the capabilities
     * to set or unset the {@link Connection#CAPABILITY_HIGH_DEF_AUDIO} capability.
     *
     * @param audioQuality The audio quality.
     */
    public void setAudioQuality(int audioQuality) {
        mHasHighDefAudio = audioQuality ==
                com.android.internal.telephony.Connection.AUDIO_QUALITY_HIGH_DEFINITION;
        updateConnectionCapabilities();
    }

    void resetStateForConference() {
        if (getState() == Connection.STATE_HOLDING) {
            if (mOriginalConnection.getState() == Call.State.ACTIVE) {
                setActive();
            }
        }
    }

    boolean setHoldingForConference() {
        if (getState() == Connection.STATE_ACTIVE) {
            setOnHold();
            return true;
        }
        return false;
    }

    /**
     * For video calls, sets whether this connection supports pausing the outgoing video for the
     * call using the {@link android.telecom.VideoProfile#STATE_PAUSED} VideoState.
     *
     * @param isVideoPauseSupported {@code true} if pause state supported, {@code false} otherwise.
     */
    public void setVideoPauseSupported(boolean isVideoPauseSupported) {
        mIsVideoPauseSupported = isVideoPauseSupported;
    }

    /**
     * Sets whether this connection supports conference calling.
     * @param isConferenceSupported {@code true} if conference calling is supported by this
     *                                         connection, {@code false} otherwise.
     */
    public void setConferenceSupported(boolean isConferenceSupported) {
        mIsConferenceSupported = isConferenceSupported;
    }

    /**
     * @return {@code true} if this connection supports merging calls into a conference.
     */
    public boolean isConferenceSupported() {
        return mIsConferenceSupported;
    }

    /**
     * Whether the original connection is an IMS connection.
     * @return {@code True} if the original connection is an IMS connection, {@code false}
     *     otherwise.
     */
    protected boolean isImsConnection() {
        return getOriginalConnection() instanceof ImsPhoneConnection;
    }

    /**
     * Whether the original connection was ever an IMS connection, either before or now.
     * @return {@code True} if the original connection was ever an IMS connection, {@code false}
     *     otherwise.
     */
    public boolean wasImsConnection() {
        return mWasImsConnection;
    }

    private static Uri getAddressFromNumber(String number) {
        // Address can be null for blocked calls.
        if (number == null) {
            number = "";
        }
        return Uri.fromParts(PhoneAccount.SCHEME_TEL, number, null);
    }

    /**
     * Changes a capabilities bit-mask to add or remove a capability.
     *
     * @param capabilities The capabilities bit-mask.
     * @param capability The capability to change.
     * @param enabled Whether the capability should be set or removed.
     * @return The capabilities bit-mask with the capability changed.
     */
    private int changeCapability(int capabilities, int capability, boolean enabled) {
        if (enabled) {
            return capabilities | capability;
        } else {
            return capabilities & ~capability;
        }
    }

    private void updateStatusHints() {
        boolean isIncoming = isValidRingingCall();
        if (mIsWifi && (isIncoming || getState() == STATE_ACTIVE)) {
            int labelId = isIncoming
                    ? R.string.status_hint_label_incoming_wifi_call
                    : R.string.status_hint_label_wifi_call;

            Context context = getPhone().getContext();
            setStatusHints(new StatusHints(
                    context.getString(labelId),
                    Icon.createWithResource(
                            context.getResources(),
                            R.drawable.ic_signal_wifi_4_bar_24dp),
                    null /* extras */));
        } else {
            setStatusHints(null);
        }
    }

    /**
     * Register a listener for {@link TelephonyConnection} specific triggers.
     * @param l The instance of the listener to add
     * @return The connection being listened to
     */
    public final TelephonyConnection addTelephonyConnectionListener(TelephonyConnectionListener l) {
        mTelephonyListeners.add(l);
        // If we already have an original connection, let's call back immediately.
        // This would be the case for incoming calls.
        if (mOriginalConnection != null) {
            fireOnOriginalConnectionConfigured();
        }
        return this;
    }

    /**
     * Remove a listener for {@link TelephonyConnection} specific triggers.
     * @param l The instance of the listener to remove
     * @return The connection being listened to
     */
    public final TelephonyConnection removeTelephonyConnectionListener(
            TelephonyConnectionListener l) {
        if (l != null) {
            mTelephonyListeners.remove(l);
        }
        return this;
    }

    /**
     * Fire a callback to the various listeners for when the original connection is
     * set in this {@link TelephonyConnection}
     */
    private final void fireOnOriginalConnectionConfigured() {
        for (TelephonyConnectionListener l : mTelephonyListeners) {
            l.onOriginalConnectionConfigured(this);
        }
    }


    /**
     * Provides a mapping from extras keys which may be found in the
     * {@link com.android.internal.telephony.Connection} to their equivalents defined in
     * {@link android.telecom.Connection}.
     *
     * @return Map containing key mappings.
     */
    private static Map<String, String> createExtrasMap() {
        Map<String, String> result = new HashMap<String, String>();
        result.put(ImsCallProfile.EXTRA_CHILD_NUMBER,
                android.telecom.Connection.EXTRA_CHILD_ADDRESS);
        result.put(ImsCallProfile.EXTRA_DISPLAY_TEXT,
                android.telecom.Connection.EXTRA_CALL_SUBJECT);
        return Collections.unmodifiableMap(result);
    }

    /**
     * Creates a string representation of this {@link TelephonyConnection}.  Primarily intended for
     * use in log statements.
     *
     * @return String representation of the connection.
     */
    @Override
    public String toString() {
        StringBuilder sb = new StringBuilder();
        sb.append("[TelephonyConnection objId:");
        sb.append(System.identityHashCode(this));
        sb.append(" type:");
        if (isImsConnection()) {
            sb.append("ims");
        } else if (this instanceof com.android.services.telephony.GsmConnection) {
            sb.append("gsm");
        } else if (this instanceof CdmaConnection) {
            sb.append("cdma");
        }
        sb.append(" state:");
        sb.append(Connection.stateToString(getState()));
        sb.append(" capabilities:");
        sb.append(capabilitiesToString(getConnectionCapabilities()));
        sb.append(" address:");
        sb.append(Log.pii(getAddress()));
        sb.append(" originalConnection:");
        sb.append(mOriginalConnection);
        sb.append(" partOfConf:");
        if (getConference() == null) {
            sb.append("N");
        } else {
            sb.append("Y");
        }
        sb.append("]");
        return sb.toString();
    }
}<|MERGE_RESOLUTION|>--- conflicted
+++ resolved
@@ -62,7 +62,6 @@
     private static final int MSG_MULTIPARTY_STATE_CHANGED = 5;
     private static final int MSG_CONFERENCE_MERGE_FAILED = 6;
     private static final int MSG_SUPP_SERVICE_NOTIFY = 7;
-    private static final int MSG_CONNECTION_EXTRAS_CHANGED = 8;
 
     /**
      * Mappings from {@link com.android.internal.telephony.Connection} extras keys to their
@@ -75,6 +74,7 @@
     private static final int MSG_SET_AUDIO_QUALITY = 10;
     private static final int MSG_SET_CONFERENCE_PARTICIPANTS = 11;
     private static final int MSG_SET_CONNECTION_CAPABILITY = 12;
+    private static final int MSG_CONNECTION_EXTRAS_CHANGED = 13;
 
     private final Handler mHandler = new Handler() {
         @Override
@@ -149,7 +149,7 @@
                         }
                     }
                     break;
-<<<<<<< HEAD
+
                 case MSG_SET_VIDEO_STATE:
                     int videoState = (int) msg.obj;
                     setVideoState(videoState);
@@ -172,11 +172,10 @@
 
                 case MSG_SET_CONNECTION_CAPABILITY:
                     setConnectionCapability(msg.arg1);
-=======
+
                 case MSG_CONNECTION_EXTRAS_CHANGED:
                     final Bundle extras = (Bundle) msg.obj;
                     updateExtras(extras);
->>>>>>> 8c50fa92
                     break;
             }
         }

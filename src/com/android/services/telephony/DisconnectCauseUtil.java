/**
 * Copyright (C) 2014 The Android Open Source Project
 *
 * Licensed under the Apache License, Version 2.0 (the "License");
 * you may not use this file except in compliance with the License.
 * You may obtain a copy of the License at
 *
 *      http://www.apache.org/licenses/LICENSE-2.0
 *
 * Unless required by applicable law or agreed to in writing, software
 * distributed under the License is distributed on an "AS IS" BASIS,
 * WITHOUT WARRANTIES OR CONDITIONS OF ANY KIND, either express or implied.
 * See the License for the specific language governing permissions and
 * limitations under the License.
 */

package com.android.services.telephony;

import android.content.Context;
import android.media.ToneGenerator;
import android.telecom.DisconnectCause;

import com.android.phone.PhoneGlobals;
import com.android.phone.common.R;
import com.android.phone.ImsUtil;

public class DisconnectCauseUtil {

   /**
    * Converts from a disconnect code in {@link android.telephony.DisconnectCause} into a more
    * generic {@link android.telecom.DisconnectCause} object, possibly populated with a localized
    * message and tone.
    *
    * @param telephonyDisconnectCause The code for the reason for the disconnect.
    */
    public static DisconnectCause toTelecomDisconnectCause(int telephonyDisconnectCause) {
        return toTelecomDisconnectCause(telephonyDisconnectCause, null /* reason */);
    }

   /**
    * Converts from a disconnect code in {@link android.telephony.DisconnectCause} into a more
    * generic {@link android.telecom.DisconnectCause}.object, possibly populated with a localized
    * message and tone.
    *
    * @param telephonyDisconnectCause The code for the reason for the disconnect.
    * @param reason Description of the reason for the disconnect, not intended for the user to see..
    */
    public static DisconnectCause toTelecomDisconnectCause(
            int telephonyDisconnectCause, String reason) {
        Context context = PhoneGlobals.getInstance();
        return new DisconnectCause(
                toTelecomDisconnectCauseCode(telephonyDisconnectCause),
                toTelecomDisconnectCauseLabel(context, telephonyDisconnectCause),
                toTelecomDisconnectCauseDescription(context, telephonyDisconnectCause),
                toTelecomDisconnectReason(context,telephonyDisconnectCause, reason),
                toTelecomDisconnectCauseTone(telephonyDisconnectCause));
    }

    /**
     * Convert the {@link android.telephony.DisconnectCause} disconnect code into a
     * {@link android.telecom.DisconnectCause} disconnect code.
     * @return The disconnect code as defined in {@link android.telecom.DisconnectCause}.
     */
    private static int toTelecomDisconnectCauseCode(int telephonyDisconnectCause) {
        switch (telephonyDisconnectCause) {
            case android.telephony.DisconnectCause.LOCAL:
                return DisconnectCause.LOCAL;

            case android.telephony.DisconnectCause.NORMAL:
                return DisconnectCause.REMOTE;

            case android.telephony.DisconnectCause.OUTGOING_CANCELED:
                return DisconnectCause.CANCELED;

            case android.telephony.DisconnectCause.INCOMING_MISSED:
                return DisconnectCause.MISSED;

            case android.telephony.DisconnectCause.INCOMING_REJECTED:
                return DisconnectCause.REJECTED;

            case android.telephony.DisconnectCause.BUSY:
                return DisconnectCause.BUSY;

            case android.telephony.DisconnectCause.CALL_BARRED:
            case android.telephony.DisconnectCause.CDMA_ACCESS_BLOCKED:
            case android.telephony.DisconnectCause.CDMA_NOT_EMERGENCY:
            case android.telephony.DisconnectCause.CS_RESTRICTED:
            case android.telephony.DisconnectCause.CS_RESTRICTED_EMERGENCY:
            case android.telephony.DisconnectCause.CS_RESTRICTED_NORMAL:
            case android.telephony.DisconnectCause.EMERGENCY_ONLY:
            case android.telephony.DisconnectCause.FDN_BLOCKED:
            case android.telephony.DisconnectCause.LIMIT_EXCEEDED:
            case android.telephony.DisconnectCause.VIDEO_CALL_NOT_ALLOWED_WHILE_TTY_ENABLED:
                return DisconnectCause.RESTRICTED;

            case android.telephony.DisconnectCause.CDMA_ACCESS_FAILURE:
            case android.telephony.DisconnectCause.CDMA_ALREADY_ACTIVATED:
            case android.telephony.DisconnectCause.CDMA_CALL_LOST:
            case android.telephony.DisconnectCause.CDMA_DROP:
            case android.telephony.DisconnectCause.CDMA_INTERCEPT:
            case android.telephony.DisconnectCause.CDMA_LOCKED_UNTIL_POWER_CYCLE:
            case android.telephony.DisconnectCause.CDMA_PREEMPTED:
            case android.telephony.DisconnectCause.CDMA_REORDER:
            case android.telephony.DisconnectCause.CDMA_RETRY_ORDER:
            case android.telephony.DisconnectCause.CDMA_SO_REJECT:
            case android.telephony.DisconnectCause.CONGESTION:
            case android.telephony.DisconnectCause.ICC_ERROR:
            case android.telephony.DisconnectCause.INVALID_CREDENTIALS:
            case android.telephony.DisconnectCause.INVALID_NUMBER:
            case android.telephony.DisconnectCause.LOST_SIGNAL:
            case android.telephony.DisconnectCause.NO_PHONE_NUMBER_SUPPLIED:
            case android.telephony.DisconnectCause.NUMBER_UNREACHABLE:
            case android.telephony.DisconnectCause.OUTGOING_FAILURE:
            case android.telephony.DisconnectCause.OUT_OF_NETWORK:
            case android.telephony.DisconnectCause.OUT_OF_SERVICE:
            case android.telephony.DisconnectCause.POWER_OFF:
            case android.telephony.DisconnectCause.SERVER_ERROR:
            case android.telephony.DisconnectCause.SERVER_UNREACHABLE:
            case android.telephony.DisconnectCause.TIMED_OUT:
            case android.telephony.DisconnectCause.UNOBTAINABLE_NUMBER:
            case android.telephony.DisconnectCause.VOICEMAIL_NUMBER_MISSING:
            case android.telephony.DisconnectCause.DIAL_MODIFIED_TO_USSD:
            case android.telephony.DisconnectCause.DIAL_MODIFIED_TO_SS:
            case android.telephony.DisconnectCause.DIAL_MODIFIED_TO_DIAL:
            case android.telephony.DisconnectCause.ERROR_UNSPECIFIED:
            case android.telephony.DisconnectCause.MAXIMUM_NUMBER_OF_CALLS_REACHED:
            case android.telephony.DisconnectCause.DATA_DISABLED:
            case android.telephony.DisconnectCause.DATA_LIMIT_REACHED:
            case android.telephony.DisconnectCause.DIALED_ON_WRONG_SLOT:
<<<<<<< HEAD
            case android.telephony.DisconnectCause.DIALED_CALL_FORWARDING_WHILE_ROAMING:
=======
            case android.telephony.DisconnectCause.IMEI_NOT_ACCEPTED:
>>>>>>> a094f07d
                return DisconnectCause.ERROR;

            case android.telephony.DisconnectCause.DIALED_MMI:
            case android.telephony.DisconnectCause.EXITED_ECM:
            case android.telephony.DisconnectCause.MMI:
            case android.telephony.DisconnectCause.IMS_MERGED_SUCCESSFULLY:
                return DisconnectCause.OTHER;

            case android.telephony.DisconnectCause.NOT_VALID:
            case android.telephony.DisconnectCause.NOT_DISCONNECTED:
                return DisconnectCause.UNKNOWN;

            case android.telephony.DisconnectCause.CALL_PULLED:
                return DisconnectCause.CALL_PULLED;

            case android.telephony.DisconnectCause.ANSWERED_ELSEWHERE:
                return DisconnectCause.ANSWERED_ELSEWHERE;

            default:
                Log.w("DisconnectCauseUtil.toTelecomDisconnectCauseCode",
                        "Unrecognized Telephony DisconnectCause "
                        + telephonyDisconnectCause);
                return DisconnectCause.UNKNOWN;
        }
    }

    /**
     * Returns a label for to the disconnect cause to be shown to the user.
     */
    private static CharSequence toTelecomDisconnectCauseLabel(
            Context context, int telephonyDisconnectCause) {
        if (context == null ) {
            return "";
        }

        Integer resourceId = null;
        switch (telephonyDisconnectCause) {
            case android.telephony.DisconnectCause.BUSY:
                resourceId = R.string.callFailed_userBusy;
                break;

            case android.telephony.DisconnectCause.CONGESTION:
                resourceId = R.string.callFailed_congestion;
                break;

            case android.telephony.DisconnectCause.TIMED_OUT:
                resourceId = R.string.callFailed_timedOut;
                break;

            case android.telephony.DisconnectCause.SERVER_UNREACHABLE:
                resourceId = R.string.callFailed_server_unreachable;
                break;

            case android.telephony.DisconnectCause.NUMBER_UNREACHABLE:
                resourceId = R.string.callFailed_number_unreachable;
                break;

            case android.telephony.DisconnectCause.INVALID_CREDENTIALS:
                resourceId = R.string.callFailed_invalid_credentials;
                break;

            case android.telephony.DisconnectCause.SERVER_ERROR:
                resourceId = R.string.callFailed_server_error;
                break;

            case android.telephony.DisconnectCause.OUT_OF_NETWORK:
                resourceId = R.string.callFailed_out_of_network;
                break;

            case android.telephony.DisconnectCause.LOST_SIGNAL:
            case android.telephony.DisconnectCause.CDMA_DROP:
                resourceId = R.string.callFailed_noSignal;
                break;

            case android.telephony.DisconnectCause.LIMIT_EXCEEDED:
                resourceId = R.string.callFailed_limitExceeded;
                break;

            case android.telephony.DisconnectCause.POWER_OFF:
                resourceId = R.string.callFailed_powerOff;
                break;

            case android.telephony.DisconnectCause.ICC_ERROR:
                resourceId = R.string.callFailed_simError;
                break;

            case android.telephony.DisconnectCause.OUT_OF_SERVICE:
                resourceId = R.string.callFailed_outOfService;
                break;

            case android.telephony.DisconnectCause.INVALID_NUMBER:
            case android.telephony.DisconnectCause.UNOBTAINABLE_NUMBER:
                resourceId = R.string.callFailed_unobtainable_number;
                break;

            case android.telephony.DisconnectCause.CALL_PULLED:
                resourceId = R.string.callEnded_pulled;
                break;

            case android.telephony.DisconnectCause.MAXIMUM_NUMBER_OF_CALLS_REACHED:
                resourceId = R.string.callFailed_maximum_reached;
                break;

            case android.telephony.DisconnectCause.DATA_DISABLED:
                resourceId = R.string.callFailed_data_disabled;
                break;

            case android.telephony.DisconnectCause.DATA_LIMIT_REACHED:
                resourceId = R.string.callFailed_data_limit_reached;
                break;

            default:
                break;
        }
        return resourceId == null ? "" : context.getResources().getString(resourceId);
    }

    /**
     * Returns a description of the disconnect cause to be shown to the user.
     */
    private static CharSequence toTelecomDisconnectCauseDescription(
            Context context, int telephonyDisconnectCause) {
        if (context == null ) {
            return "";
        }

        Integer resourceId = null;
        switch (telephonyDisconnectCause) {
            case android.telephony.DisconnectCause.CALL_BARRED:
                resourceId = R.string.callFailed_cb_enabled;
                break;

            case android.telephony.DisconnectCause.CDMA_ALREADY_ACTIVATED:
                resourceId = R.string.callFailed_cdma_activation;
                break;

            case android.telephony.DisconnectCause.FDN_BLOCKED:
                resourceId = R.string.callFailed_fdn_only;
                break;

            case android.telephony.DisconnectCause.CS_RESTRICTED:
                resourceId = R.string.callFailed_dsac_restricted;
                break;

            case android.telephony.DisconnectCause.CS_RESTRICTED_EMERGENCY:
                resourceId = R.string.callFailed_dsac_restricted_emergency;
                break;

            case android.telephony.DisconnectCause.CS_RESTRICTED_NORMAL:
                resourceId = R.string.callFailed_dsac_restricted_normal;
                break;

            case android.telephony.DisconnectCause.DIAL_MODIFIED_TO_USSD:
                resourceId = R.string.callFailed_dialToUssd;
                break;

            case android.telephony.DisconnectCause.DIAL_MODIFIED_TO_SS:
                resourceId = R.string.callFailed_dialToSs;
                break;

            case android.telephony.DisconnectCause.DIAL_MODIFIED_TO_DIAL:
                resourceId = R.string.callFailed_dialToDial;
                break;

            case android.telephony.DisconnectCause.OUTGOING_FAILURE:
                // We couldn't successfully place the call; there was some
                // failure in the telephony layer.
                // TODO: Need UI spec for this failure case; for now just
                // show a generic error.
                resourceId = R.string.incall_error_call_failed;
                break;

            case android.telephony.DisconnectCause.POWER_OFF:
                // Radio is explictly powered off because the device is in airplane mode.

                // TODO: Offer the option to turn the radio on, and automatically retry the call
                // once network registration is complete.

                if (ImsUtil.shouldPromoteWfc(context)) {
                    resourceId = R.string.incall_error_promote_wfc;
                } else if (ImsUtil.isWfcModeWifiOnly(context)) {
                    resourceId = R.string.incall_error_wfc_only_no_wireless_network;
                } else if (ImsUtil.isWfcEnabled(context)) {
                    resourceId = R.string.incall_error_power_off_wfc;
                } else {
                    resourceId = R.string.incall_error_power_off;
                }
                break;

            case android.telephony.DisconnectCause.CDMA_NOT_EMERGENCY:
                // Only emergency calls are allowed when in emergency callback mode.
                resourceId = R.string.incall_error_ecm_emergency_only;
                break;

            case android.telephony.DisconnectCause.EMERGENCY_ONLY:
                // Only emergency numbers are allowed, but we tried to dial
                // a non-emergency number.
                resourceId = R.string.incall_error_emergency_only;
                break;

            case android.telephony.DisconnectCause.OUT_OF_SERVICE:
                // No network connection.
                if (ImsUtil.shouldPromoteWfc(context)) {
                    resourceId = R.string.incall_error_promote_wfc;
                } else if (ImsUtil.isWfcModeWifiOnly(context)) {
                    resourceId = R.string.incall_error_wfc_only_no_wireless_network;
                } else if (ImsUtil.isWfcEnabled(context)) {
                    resourceId = R.string.incall_error_out_of_service_wfc;
                } else {
                    resourceId = R.string.incall_error_out_of_service;
                }
                break;

            case android.telephony.DisconnectCause.NO_PHONE_NUMBER_SUPPLIED:
                // The supplied Intent didn't contain a valid phone number.
                // (This is rare and should only ever happen with broken
                // 3rd-party apps.) For now just show a generic error.
                resourceId = R.string.incall_error_no_phone_number_supplied;
                break;

            case android.telephony.DisconnectCause.VOICEMAIL_NUMBER_MISSING:
                // TODO: Need to bring up the "Missing Voicemail Number" dialog, which
                // will ultimately take us to the Call Settings.
                resourceId = R.string.incall_error_missing_voicemail_number;
                break;

            case android.telephony.DisconnectCause.VIDEO_CALL_NOT_ALLOWED_WHILE_TTY_ENABLED:
                resourceId = R.string.callFailed_video_call_tty_enabled;
                break;

            case android.telephony.DisconnectCause.CALL_PULLED:
                resourceId = R.string.callEnded_pulled;
                break;

            case android.telephony.DisconnectCause.MAXIMUM_NUMBER_OF_CALLS_REACHED:
                resourceId = R.string.callFailed_maximum_reached;

            case android.telephony.DisconnectCause.OUTGOING_CANCELED:
                // We don't want to show any dialog for the canceled case since the call was
                // either canceled by the user explicitly (end-call button pushed immediately)
                // or some other app canceled the call and immediately issued a new CALL to
                // replace it.
                break;

            case android.telephony.DisconnectCause.DATA_DISABLED:
                resourceId = R.string.callFailed_data_disabled;
                break;

            case android.telephony.DisconnectCause.DATA_LIMIT_REACHED:
                resourceId = R.string.callFailed_data_limit_reached_description;
                break;
            case android.telephony.DisconnectCause.DIALED_CALL_FORWARDING_WHILE_ROAMING:
                resourceId = com.android.internal.R.string.mmiErrorWhileRoaming;
                break;

            case android.telephony.DisconnectCause.IMEI_NOT_ACCEPTED:
                resourceId = R.string.callFailed_imei_not_accepted;
                break;

            default:
                break;
        }
        return resourceId == null ? "" : context.getResources().getString(resourceId);
    }

    /**
     * Maps the telephony {@link android.telephony.DisconnectCause} into a reason string which is
     * returned in the Telecom {@link DisconnectCause#getReason()}.
     *
     * @param context The current context.
     * @param telephonyDisconnectCause The {@link android.telephony.DisconnectCause} code.
     * @param reason A reason provided by the caller; only used if a more specific reason cannot
     *               be determined here.
     * @return The disconnect reason.
     */
    private static String toTelecomDisconnectReason(Context context, int telephonyDisconnectCause,
            String reason) {

        if (context == null) {
            return "";
        }

        switch (telephonyDisconnectCause) {
            case android.telephony.DisconnectCause.POWER_OFF:
                // Airplane mode (radio off)
                // intentional fall-through
            case android.telephony.DisconnectCause.OUT_OF_SERVICE:
                // No network connection.
                if (ImsUtil.shouldPromoteWfc(context)) {
                    return android.telecom.DisconnectCause.REASON_WIFI_ON_BUT_WFC_OFF;
                }
                break;
        }

        // If no specific code-mapping found, then fall back to using the reason.
        String causeAsString = android.telephony.DisconnectCause.toString(telephonyDisconnectCause);
        if (reason == null) {
            return causeAsString;
        } else {
            return reason + ", " + causeAsString;
        }
    }

    /**
     * Returns the tone to play for the disconnect cause, or UNKNOWN if none should be played.
     */
    private static int toTelecomDisconnectCauseTone(int telephonyDisconnectCause) {
        switch (telephonyDisconnectCause) {
            case android.telephony.DisconnectCause.BUSY:
                return ToneGenerator.TONE_SUP_BUSY;

            case android.telephony.DisconnectCause.CONGESTION:
                return ToneGenerator.TONE_SUP_CONGESTION;

            case android.telephony.DisconnectCause.CDMA_REORDER:
                return ToneGenerator.TONE_CDMA_REORDER;

            case android.telephony.DisconnectCause.CDMA_INTERCEPT:
                return ToneGenerator.TONE_CDMA_ABBR_INTERCEPT;

            case android.telephony.DisconnectCause.CDMA_DROP:
            case android.telephony.DisconnectCause.OUT_OF_SERVICE:
                return ToneGenerator.TONE_CDMA_CALLDROP_LITE;

            case android.telephony.DisconnectCause.UNOBTAINABLE_NUMBER:
                return ToneGenerator.TONE_SUP_ERROR;

            case android.telephony.DisconnectCause.ERROR_UNSPECIFIED:
            case android.telephony.DisconnectCause.LOCAL:
            case android.telephony.DisconnectCause.NORMAL:
            case android.telephony.DisconnectCause.VIDEO_CALL_NOT_ALLOWED_WHILE_TTY_ENABLED:
                return ToneGenerator.TONE_PROP_PROMPT;

            case android.telephony.DisconnectCause.IMS_MERGED_SUCCESSFULLY:
                // Do not play any tones if disconnected because of a successful merge.
            default:
                return ToneGenerator.TONE_UNKNOWN;
        }
    }
}<|MERGE_RESOLUTION|>--- conflicted
+++ resolved
@@ -127,11 +127,8 @@
             case android.telephony.DisconnectCause.DATA_DISABLED:
             case android.telephony.DisconnectCause.DATA_LIMIT_REACHED:
             case android.telephony.DisconnectCause.DIALED_ON_WRONG_SLOT:
-<<<<<<< HEAD
             case android.telephony.DisconnectCause.DIALED_CALL_FORWARDING_WHILE_ROAMING:
-=======
             case android.telephony.DisconnectCause.IMEI_NOT_ACCEPTED:
->>>>>>> a094f07d
                 return DisconnectCause.ERROR;
 
             case android.telephony.DisconnectCause.DIALED_MMI:

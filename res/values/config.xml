--- conflicted
+++ resolved
@@ -153,12 +153,10 @@
     <!-- After a CDMA conference call is merged, the swap button should be displayed. -->
     <bool name="support_swap_after_merge" translatable="false">true</bool>
 
-<<<<<<< HEAD
     <!-- Determine whether the voicemail notification is persistent in the notification bar.
          If true, the voicemail notifications cannot be dismissed from the notification bar. -->
     <bool name="voicemail_notification_persistent">false</bool>
-=======
+
     <!-- For IMS video over LTE calls, determines whether video pause signalling is supported. -->
     <bool name="support_pause_ims_video_calls" translatable="false">true</bool>
->>>>>>> b7cdeceb
 </resources>
<?xml version="1.0" encoding="utf-8"?>
<!-- Copyright (C) 2007 The Android Open Source Project

     Licensed under the Apache License, Version 2.0 (the "License");
     you may not use this file except in compliance with the License.
     You may obtain a copy of the License at

          http://www.apache.org/licenses/LICENSE-2.0

     Unless required by applicable law or agreed to in writing, software
     distributed under the License is distributed on an "AS IS" BASIS,
     WITHOUT WARRANTIES OR CONDITIONS OF ANY KIND, either express or implied.
     See the License for the specific language governing permissions and
     limitations under the License.
-->

<resources>
    <drawable name="grayBg">#FF333333</drawable>

    <style name="IccPanel">
        <item name="android:windowFrame">@null</item>
        <item name="android:windowBackground">@drawable/grayBg</item>
    </style>

    <style name="info_label">
        <item name="android:layout_height">wrap_content</item>
        <item name="android:layout_width">wrap_content</item>
        <item name="android:textAppearance">@style/TextAppearance.info_label</item>
        <item name="android:paddingEnd">4dip</item>
    </style>

    <style name="info_layout">
        <item name="android:orientation">vertical</item>
        <item name="android:paddingStart">10dip</item>
        <item name="android:paddingTop">10dip</item>
        <item name="android:paddingEnd">10dip</item>
        <item name="android:paddingBottom">10dip</item>
        <item name="android:layout_width">match_parent</item>
        <item name="android:layout_height">match_parent</item>
    </style>

    <style name="entry_layout">
        <item name="android:orientation">vertical</item>
        <item name="android:layout_width">wrap_content</item>
        <item name="android:layout_height">wrap_content</item>
    </style>

    <style name="TextAppearance" parent="android:TextAppearance">
    </style>

    <style name="TextAppearance.info_label">
        <item name="android:textSize">14sp</item>
        <item name="android:textStyle">bold</item>
    </style>

    <!-- Preference Style for the phone number preferences -->
    <style name="EditPhoneNumberPreference">
        <item name="enableButtonText">@string/enable</item>
        <item name="disableButtonText">@string/disable</item>
        <item name="changeNumButtonText">@string/change_num</item>
        <item name="confirmMode">activation</item>
    </style>

    <!-- OTA Call Card styles -->
    <style name="ccOtaButtonBar">
        <!-- TODO: change height to 'wrap_content' when layout bug is fixed -->
        <item name="android:layout_height">60dip</item>
        <item name="android:layout_width">match_parent</item>
        <item name="android:background">@android:drawable/bottom_bar</item>
    </style>

    <style name="ccOtaButton">
        <item name="android:layout_width">150dip</item>
        <item name="android:layout_height">wrap_content</item>
        <item name="android:layout_marginTop">5dip</item>
        <item name="android:layout_marginBottom">5dip</item>
    </style>

    <style name="ccOtaNextButton" parent="ccOtaButton">
        <!-- <item name="android:drawableEnd">@drawable/ic_btn_next</item>
             <item name="android:drawablePadding">10dip</item>
          -->
        <item name="android:layout_alignParentBottom">true</item>
        <item name="android:layout_alignParentEnd">true</item>
        <item name="android:layout_marginEnd">4dip</item>
    </style>

    <style name="ccOtaSkipButton" parent="ccOtaButton">
        <item name="android:layout_alignParentBottom">true</item>
        <item name="android:layout_alignParentStart">true</item>
        <item name="android:layout_marginStart">4dip</item>
    </style>

    <style name="ccOtaWizardTitle">
        <item name="android:textSize">22sp</item>
        <item name="android:textColor">@color/ota_title_color</item>
    </style>

    <style name="ccOtaTextPrimary">
        <item name="android:textColor">?android:attr/textColorPrimary</item>
        <item name="android:textSize">17sp</item>
    </style>

    <!-- Buttons in the main "button row" of the in-call onscreen touch UI. -->
    <style name="InCallButton">
        <item name="android:layout_width">0px</item>
        <item name="android:layout_height">@dimen/in_call_button_height</item>
        <item name="android:layout_weight">1</item>
        <item name="android:background">?android:attr/selectableItemBackground</item>
    </style>

    <!-- "Compound button" variation of InCallButton.
         These buttons have the concept of two states: checked and unchecked.
         (This style is just like "InCallButton" except that we also
         clear out android:textOn and android:textOff, to avoid the default
         text label behavior of the ToggleButton class.) -->
    <style name="InCallCompoundButton" parent="InCallButton">
        <item name="android:textOn">@null</item>
        <item name="android:textOff">@null</item>
    </style>

    <style name="VerticalSeparator">
        <item name="android:layout_width">2dp</item>
        <item name="android:layout_height">match_parent</item>
        <item name="android:background">@android:color/black</item>
    </style>

    <!-- "End" button; similar to InCallButton. -->
    <style name="InCallEndButton">
        <item name="android:layout_width">0dip</item>
        <item name="android:layout_height">@dimen/in_call_end_button_height</item>
        <item name="android:layout_weight">1</item>
    </style>

    <!-- Buttons in extra button row. -->
    <style name="InCallExtraRowButton">
        <item name="android:layout_width">@dimen/extra_row_button_width</item>
        <item name="android:layout_height">@dimen/extra_row_button_height</item>
        <item name="android:background">@null</item>
    </style>

    <!-- Text label drawn alongside buttons in the "extra button row" of
         the in-call onscreen touch UI. -->
    <style name="InCallExtraRowButtonLabel">
        <item name="android:textAppearance">?android:attr/textAppearanceSmall</item>
        <item name="android:textColor">@color/incall_call_banner_text_color</item>
        <item name="android:textAllCaps">true</item>
        <item name="android:textStyle">bold</item>
        <item name="android:layout_width">wrap_content</item>
        <item name="android:layout_height">wrap_content</item>
        <item name="android:layout_gravity">center_vertical</item>
        <item name="android:layout_marginStart">5dip</item>
        <item name="android:layout_marginEnd">5dip</item>
    </style>

    <style name="SettingsLight" parent="android:Theme.Material.Light">
        <item name="android:windowBackground">@color/phone_settings_background_color</item>
        <item name="android:windowContentOverlay">@null</item>
        <item name="android:actionBarStyle">@style/DialtactsActionBarStyle</item>
        <item name="android:actionMenuTextColor">@color/phone_settings_actionbar_text_color</item>
        <item name="android:actionOverflowButtonStyle">@style/DialtactsActionBarOverflow</item>
        <item name="android:homeAsUpIndicator">@drawable/ic_back_arrow</item>
        <item name="android:windowActionBarOverlay">false</item>
        <item name="android:colorPrimaryDark">@color/actionbar_background_color_dark</item>
        <!-- Setting text. -->
        <item name="android:textColorPrimary">@color/settings_text_color_primary</item>
        <!-- Setting description. -->
        <item name="android:textColorSecondary">@color/settings_text_color_secondary</item>
    </style>

    <style name="DialerSettingsLight" parent="SettingsLight">
        <item name="android:colorAccent">@color/dialer_theme_color</item>
        <item name="android:dialogTheme">@style/DialerAlertDialogTheme</item>
    </style>

    <style name="DialerAlertDialogTheme"
        parent="@android:style/Theme.Material.Light.Dialog">
        <item name="android:colorAccent">@color/dialer_theme_color</item>
        <item name="android:textColor">?android:attr/textColorPrimaryInverseDisableOnly</item>
    </style>

    <style name="NetworkOperatorsSettingsTheme" parent="@android:style/Theme.DeviceDefault.Settings">
        <item name="android:switchPreferenceStyle">@style/SettingsSwitchPreference</item>
        <item name="android:preferenceCategoryStyle">@style/SettingsPreferenceCategory</item>
        <item name="android:preferenceStyle">@style/SettingsPreference</item>
        <item name="android:dialogPreferenceStyle">@style/SettingsDialogPreference</item>
        <item name="android:preferenceScreenStyle">@style/SettingsPreferenceScreen</item>
    </style>

    <style name="TrimmedHorizontalProgressBar" parent="android:Widget.Material.ProgressBar.Horizontal">
        <item name="android:indeterminateDrawable">@drawable/progress_indeterminate_horizontal_material_trimmed</item>
        <item name="android:minHeight">3dip</item>
        <item name="android:maxHeight">3dip</item>
    </style>

    <style name="Empty" parent="@android:style/Theme.Material.Light">
        <item name="android:windowIsTranslucent">true</item>
        <item name="android:windowBackground">@android:color/transparent</item>
        <item name="android:windowContentOverlay">@null</item>
        <item name="android:windowNoTitle">true</item>
        <item name="android:windowIsFloating">true</item>
        <item name="android:backgroundDimEnabled">true</item>
    </style>

    <style name="InCallAnimationStyle" parent="@*android:style/Animation.Holo.Activity">
        <!-- Suppress task-to-task animation happening during the transition from
             OutgoingCallBroadcaster (and SipOptionHandler) to InCallScreen.
             The transition unexpectedly happens during the transition (inside the phone task),
             because InCallScreen is using android:launchMode="singleInstance".

             - taskOpenEnterAnimation/taskOpenExitAnimation is used for the first time
               InCallScreen instance is created.

             - taskToFrontEnterAnimation/taskToFrontExitAnimation is used when InCallScreen
               is already available.
               (Note that InCallScreen won't be destroyed once it is created)

             TODO: try removing the flag instead -->
        <item name="*android:taskOpenEnterAnimation">@*android:anim/activity_open_enter</item>
        <item name="*android:taskOpenExitAnimation">@*android:anim/activity_open_exit</item>
        <item name="*android:taskToFrontEnterAnimation">@*android:anim/activity_open_enter</item>
        <item name="*android:taskToFrontExitAnimation">@*android:anim/activity_open_exit</item>
    </style>

    <style name="OutgoingAnimationStyle" parent="@*android:style/Animation.Holo.Activity">
        <!-- Suppress task-to-task transition animation happening from
             DialtactsActivity to OutgoingCallBroadcaster. -->
        <item name="*android:taskOpenEnterAnimation">@*android:anim/activity_open_enter</item>
        <item name="*android:taskOpenExitAnimation">@*android:anim/activity_open_exit</item>
    </style>

    <!-- Style for the call settings action bar.  Should be kept in sync with Dialer. -->
    <style name="DialtactsActionBarStyle" parent="@style/TelephonyActionBarStyle">
        <!-- Shift the title text to the right -->
        <item name="android:contentInsetStart">@dimen/actionbar_contentInsetStart</item>
    </style>

    <style name="TelephonyActionBarStyle" parent="android:Widget.Material.ActionBar">
        <item name="android:displayOptions">showHome|homeAsUp|showTitle</item>
        <item name="android:background">@color/actionbar_background_color</item>
        <item name="android:titleTextStyle">@style/DialtactsActionBarTitleText</item>
        <item name="android:height">@dimen/action_bar_height</item>
        <item name="android:elevation">@dimen/action_bar_elevation</item>
        <!-- Empty icon -->
        <item name="android:icon">@android:color/transparent</item>
    </style>

    <!-- Text in the action bar at the top of the screen.  Should be kept in sync with Dialer. -->
    <style name="DialtactsActionBarTitleText"
           parent="@android:style/TextAppearance.Material.Widget.ActionBar.Title">
        <item name="android:textColor">@color/phone_settings_actionbar_text_color</item>
    </style>

    <!-- Action bar overflow menu icon. -->
    <style name="DialtactsActionBarOverflow"
           parent="@android:style/Widget.Holo.ActionButton.Overflow">
        <item name="android:src">@drawable/overflow_menu</item>
    </style>

    <style name="EmergencyDialerTheme" parent="@*android:style/Theme.DeviceDefault.Settings.Dark.NoActionBar">
        <item name="android:colorPrimaryDark">?android:attr/colorPrimary</item>
        <item name="android:colorBackgroundCacheHint">@null</item>
        <item name="android:windowShowWallpaper">true</item>
        <item name="android:statusBarColor">@android:color/transparent</item>
        <item name="android:navigationBarColor">@android:color/transparent</item>
        <item name="android:homeAsUpIndicator">@drawable/ic_back_arrow</item>
        <item name="emergencyButtonBackgroundColor">#3cffffff</item>
        <item name="dialpadTheme">@style/Dialpad_DarkTransparent</item>
    </style>

    <style name="EmergencyDialerThemeDark" parent="@style/EmergencyDialerTheme">
        <item name="android:textColor">?android:attr/textColorPrimaryInverse</item>
        <item name="emergencyButtonBackgroundColor">#19414549</item>
        <item name="android:colorControlHighlight">#40000000</item>
        <item name="dialpadTheme">@style/Dialpad_LightTransparent</item>
    </style>

    <style name="EmergencyDialerAlertDialogTheme"
           parent="@android:style/Theme.Material.Dialog">
        <item name="android:textColor">?android:attr/textColorPrimary</item>
    </style>

    <style name="SimImportTheme" parent="@android:style/Theme.Material.Light">
        <item name="android:actionBarStyle">@style/TelephonyActionBarStyle</item>
        <item name="android:colorPrimaryDark">@color/dialer_theme_color_dark</item>
        <item name="android:homeAsUpIndicator">@drawable/ic_back_arrow</item>
        <item name="android:actionOverflowButtonStyle">@style/DialtactsActionBarOverflow</item>
    </style>

    <style name="OutgoingCallBroadcasterTheme" parent="@android:style/Theme.Holo.NoActionBar">
        <item name="android:windowBackground">@android:color/black</item>

        <item name="*android:windowAnimationStyle">@style/OutgoingAnimationStyle</item>
    </style>

    <style name="DialtactsDigitsTextAppearance">
        <item name="android:maxLines">1</item>
        <item name="android:textSize">@dimen/dialpad_digits_text_size</item>
        <item name="android:textColor">?android:attr/textColorPrimary</item>
        <item name="android:freezesText">true</item>
        <item name="android:editable">true</item>
        <item name="android:cursorVisible">false</item>
    </style>

    <style name="Theme.Transparent" parent="android:Theme">
        <item name="android:windowIsTranslucent">true</item>
        <item name="android:windowBackground">@android:color/transparent</item>
        <item name="android:windowContentOverlay">@null</item>
        <item name="android:windowNoTitle">true</item>
        <item name="android:windowIsFloating">true</item>
        <item name="android:backgroundDimEnabled">false</item>
    </style>

    <style name="CallSettingsWithoutDividerTheme" parent="SettingsLight">
        <item name="android:listDivider">@null</item>
    </style>

    <style name="HeadlineTextAppearance">
        <item name="android:textColor">@android:color/white</item>
<<<<<<< HEAD
        <item name="android:maxLines">1</item>
        <item name="android:ellipsize">end</item>
=======
>>>>>>> 696ce1c4
        <item name="android:textSize">24sp</item>
    </style>

    <style name="SubtitleTextAppearance" parent="@style/HeadlineTextAppearance">
        <item name="android:textSize">14sp</item>
    </style>

    <style name="ShortcutsHintTextAppearance" parent="@style/HeadlineTextAppearance">
        <item name="android:textSize">16sp</item>
    </style>
</resources><|MERGE_RESOLUTION|>--- conflicted
+++ resolved
@@ -317,11 +317,6 @@
 
     <style name="HeadlineTextAppearance">
         <item name="android:textColor">@android:color/white</item>
-<<<<<<< HEAD
-        <item name="android:maxLines">1</item>
-        <item name="android:ellipsize">end</item>
-=======
->>>>>>> 696ce1c4
         <item name="android:textSize">24sp</item>
     </style>
 

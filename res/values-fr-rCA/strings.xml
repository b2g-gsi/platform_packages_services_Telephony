<?xml version="1.0" encoding="UTF-8"?>
<!--  Copyright (C) 2007 The Android Open Source Project

     Licensed under the Apache License, Version 2.0 (the "License");
     you may not use this file except in compliance with the License.
     You may obtain a copy of the License at

          http://www.apache.org/licenses/LICENSE-2.0

     Unless required by applicable law or agreed to in writing, software
     distributed under the License is distributed on an "AS IS" BASIS,
     WITHOUT WARRANTIES OR CONDITIONS OF ANY KIND, either express or implied.
     See the License for the specific language governing permissions and
     limitations under the License.
 -->

<resources xmlns:android="http://schemas.android.com/apk/res/android"
    xmlns:xliff="urn:oasis:names:tc:xliff:document:1.2">
    <string name="phoneAppLabel" product="tablet" msgid="1916019789885839910">"Données cellulaires"</string>
    <string name="phoneAppLabel" product="default" msgid="130465039375347763">"Services téléphoniques"</string>
    <string name="emergencyDialerIconLabel" msgid="8668005772339436680">"Appels d\'urgence"</string>
    <string name="phoneIconLabel" msgid="3015941229249651419">"Téléphone"</string>
    <string name="fdnListLabel" msgid="4119121875004244097">"Liste de numéros autorisés"</string>
    <string name="unknown" msgid="8279698889921830815">"Inconnu"</string>
    <string name="private_num" msgid="4487990167889159992">"Numéro privé"</string>
    <string name="payphone" msgid="7936735771836716941">"Cabine téléphonique"</string>
    <string name="onHold" msgid="6132725550015899006">"En attente"</string>
    <string name="carrier_mmi_msg_title" msgid="6050165242447507034">"Message <xliff:g id="MMICARRIER">%s</xliff:g>"</string>
    <string name="default_carrier_mmi_msg_title" msgid="7754317179938537213">"Message d\'opérateur"</string>
    <string name="mmiStarted" msgid="9212975136944568623">"Le code IHM a été lancé."</string>
    <string name="ussdRunning" msgid="1163586813106772717">"Exécution du code USSD..."</string>
    <string name="mmiCancelled" msgid="5339191899200678272">"Code IHM annulé"</string>
    <string name="cancel" msgid="8984206397635155197">"Annuler"</string>
    <string name="enter_input" msgid="6193628663039958990">"Le message USSD doit comporter entre <xliff:g id="MIN_LEN">%1$d</xliff:g> et <xliff:g id="MAX_LEN">%2$d</xliff:g> caractères. Veuillez réessayer."</string>
    <string name="manageConferenceLabel" msgid="8415044818156353233">"Gérer la conférence téléphonique"</string>
    <string name="ok" msgid="7818974223666140165">"OK"</string>
    <string name="audio_mode_speaker" msgid="243689733219312360">"Haut-parleur"</string>
    <string name="audio_mode_earpiece" msgid="2823700267171134282">"Écouteur du combiné"</string>
    <string name="audio_mode_wired_headset" msgid="5028010823105817443">"Écouteurs filaires"</string>
    <string name="audio_mode_bluetooth" msgid="25732183428018809">"Bluetooth"</string>
    <string name="wait_prompt_str" msgid="5136209532150094910">"Envoyer les tonalités suivantes?\n"</string>
    <string name="pause_prompt_str" msgid="2308897950360272213">"Envoi des tonalités\n"</string>
    <string name="send_button" msgid="5070379600779031932">"Envoyer"</string>
    <string name="pause_prompt_yes" msgid="8184132073048369575">"Oui"</string>
    <string name="pause_prompt_no" msgid="2145264674774138579">"Non"</string>
    <string name="wild_prompt_str" msgid="5858910969703305375">"Remplacer le caractère générique par"</string>
    <string name="no_vm_number" msgid="6623853880546176930">"Numéro de messagerie vocale manquant"</string>
    <string name="no_vm_number_msg" msgid="5165161462411372504">"Aucun numéro de messagerie vocale n\'est enregistré sur la carte SIM."</string>
    <string name="add_vm_number_str" msgid="7368168964435881637">"Ajouter un numéro"</string>
    <string name="voice_number_setting_primary_user_only" msgid="3394706575741912843">"Seul l\'utilisateur principal peut modifier les paramètres de la messagerie vocale."</string>
    <string name="puk_unlocked" msgid="4627340655215746511">"Votre carte SIM a été déverrouillée. Votre téléphone est en cours de déverrouillage..."</string>
    <string name="label_ndp" msgid="7617392683877410341">"NIP de déblocage du réseau SIM"</string>
<<<<<<< HEAD
    <string name="label_phoneid" msgid="8775611434123577808">"Carte SIM verrouillée pour le fournisseur de services :"</string>
=======
>>>>>>> 12ba0849
    <string name="sim_ndp_unlock_text" msgid="7737338355451978338">"Déverrouiller"</string>
    <string name="sim_ndp_dismiss_text" msgid="89667342248929777">"Ignorer"</string>
    <string name="requesting_unlock" msgid="930512210309437741">"Demande de déblocage du réseau…"</string>
    <string name="unlock_failed" msgid="7103543844840661366">"Échec de la demande de déblocage du réseau"</string>
    <string name="unlock_success" msgid="32681089371067565">"Le réseau a été débloqué."</string>
    <string name="mobile_network_settings_not_available" msgid="8678168497517090039">"Les paramètres de réseau cellulaire ne sont pas accessibles pour cet utilisateur"</string>
    <string name="labelGSMMore" msgid="7354182269461281543">"Paramètres d\'appel GSM"</string>
    <string name="labelGsmMore_with_label" msgid="3206015314393246224">"Paramètres d\'appel GSM (<xliff:g id="SUBSCRIPTIONLABEL">%s</xliff:g>)"</string>
    <string name="labelCDMAMore" msgid="7937441382611224632">"Paramètres d\'appel CDMA"</string>
    <string name="labelCdmaMore_with_label" msgid="7759692829160238152">"Paramètres d\'appel CDMA (<xliff:g id="SUBSCRIPTIONLABEL">%s</xliff:g>)"</string>
    <string name="apn_settings" msgid="1978652203074756623">"Noms des points d\'accès"</string>
    <string name="settings_label" msgid="9101778088412567956">"Paramètres du réseau"</string>
    <string name="phone_accounts" msgid="1216879437523774604">"Comptes d\'appel"</string>
    <string name="phone_accounts_make_calls_with" msgid="16747814788918145">"Faire les appels avec"</string>
    <string name="phone_accounts_make_sip_calls_with" msgid="4691221006731847255">"Faire les appels SIP avec"</string>
    <string name="phone_accounts_ask_every_time" msgid="6192347582666047168">"Demander d\'abord"</string>
    <string name="phone_accounts_default_account_label" msgid="5107598881335931101">"Aucun réseau disponible"</string>
    <string name="phone_accounts_settings_header" msgid="6296501692964706536">"Paramètres"</string>
    <string name="phone_accounts_choose_accounts" msgid="4748805293314824974">"Sélectionner des comptes"</string>
    <string name="phone_accounts_selection_header" msgid="2945830843104108440">"Comptes du téléphone"</string>
    <string name="phone_accounts_add_sip_account" msgid="1437634802033309305">"Ajouter un compte SIP"</string>
    <string name="phone_accounts_configure_account_settings" msgid="6622119715253196586">"Configurer les paramètres du compte"</string>
    <string name="phone_accounts_all_calling_accounts" msgid="1609600743500618823">"Tous les comptes d\'appel"</string>
    <string name="phone_accounts_all_calling_accounts_summary" msgid="2214134955430107240">"Sélectionner les comptes pour lesquels les appels sont activés"</string>
    <string name="wifi_calling" msgid="3650509202851355742">"Appels Wi-Fi"</string>
    <string name="connection_service_default_label" msgid="7332739049855715584">"Service de connexion intégré"</string>
    <string name="voicemail" msgid="7697769412804195032">"Messagerie vocale"</string>
    <string name="voicemail_settings_with_label" msgid="4228431668214894138">"Messagerie vocale (<xliff:g id="SUBSCRIPTIONLABEL">%s</xliff:g>)"</string>
    <string name="voicemail_abbreviated" msgid="7746778673131551185">"MV :"</string>
    <string name="make_and_receive_calls" msgid="4868913166494621109">"Faire et recevoir des appels"</string>
    <string name="smart_forwarding_settings_menu" msgid="8850429887958938540">"Transfert d\'appels intelligent"</string>
    <string name="smart_forwarding_settings_menu_summary" msgid="5096947726032885325">"Lorsque vous n\'êtes pas joignable à l\'un de vos numéros, transférez toujours vos appels à un autre numéro"</string>
    <string name="voicemail_notifications_preference_title" msgid="7829238858063382977">"Notifications"</string>
    <string name="cell_broadcast_settings" msgid="8135324242541809924">"Diffusions d\'urgence"</string>
    <string name="call_settings" msgid="3677282690157603818">"Paramètres d\'appel"</string>
    <string name="additional_gsm_call_settings" msgid="1561980168685658846">"Autres paramètres"</string>
    <string name="additional_gsm_call_settings_with_label" msgid="7973920539979524908">"Paramètres supplémentaires (<xliff:g id="SUBSCRIPTIONLABEL">%s</xliff:g>)"</string>
    <string name="sum_gsm_call_settings" msgid="7964692601608878138">"Autres paramètres d\'appel \"GSM uniquement\""</string>
    <string name="additional_cdma_call_settings" msgid="2178016561980611304">"Autres paramètres d\'appel CDMA"</string>
    <string name="sum_cdma_call_settings" msgid="3185825305136993636">"Autres paramètres d\'appel \"CDMA uniquement\""</string>
    <string name="labelNwService" msgid="6015891883487125120">"Paramètres du service réseau"</string>
    <string name="labelCallerId" msgid="2090540744550903172">"Numéro de l\'appelant"</string>
    <string name="sum_loading_settings" msgid="434063780286688775">"Chargement des paramètres…"</string>
    <string name="sum_hide_caller_id" msgid="131100328602371933">"Numéro masqué pour les appels sortants"</string>
    <string name="sum_show_caller_id" msgid="3571854755324664591">"Numéro affiché pour les appels sortants"</string>
    <string name="sum_default_caller_id" msgid="1767070797135682959">"Utiliser les paramètres opérateur pour afficher mon numéro dans les appels sortants"</string>
    <string name="labelCW" msgid="8449327023861428622">"Appel en attente"</string>
    <string name="sum_cw_enabled" msgid="3977308526187139996">"Me signaler les appels entrants lorsque je suis en communication"</string>
    <string name="sum_cw_disabled" msgid="3658094589461768637">"Me signaler les appels entrants lorsque je suis en communication"</string>
    <string name="call_forwarding_settings" msgid="8937130467468257671">"Paramètres de transfert d\'appel"</string>
    <string name="call_forwarding_settings_with_label" msgid="2345432813399564272">"Paramètres du transfert d\'appel (<xliff:g id="SUBSCRIPTIONLABEL">%s</xliff:g>)"</string>
    <string name="labelCF" msgid="3578719437928476078">"Transfert d\'appel"</string>
    <string name="labelCFU" msgid="8870170873036279706">"Toujours transférer"</string>
    <string name="messageCFU" msgid="1361806450979589744">"Toujours utiliser ce numéro"</string>
    <string name="sum_cfu_enabled_indicator" msgid="9030139213402432776">"Transfert de tous les appels"</string>
    <string name="sum_cfu_enabled" msgid="5806923046528144526">"Transfert de tous les appels vers <xliff:g id="PHONENUMBER">{0}</xliff:g>"</string>
    <string name="sum_cfu_enabled_no_number" msgid="7287752761743377930">"Le numéro est indisponible."</string>
    <string name="sum_cfu_disabled" msgid="5010617134210809853">"Désactivé"</string>
    <string name="labelCFB" msgid="615265213360512768">"Si occupé"</string>
    <string name="messageCFB" msgid="1958017270393563388">"Numéro de renvoi lorsque la ligne est occupée"</string>
    <string name="sum_cfb_enabled" msgid="332037613072049492">"Transfert vers <xliff:g id="PHONENUMBER">{0}</xliff:g>"</string>
    <string name="sum_cfb_disabled" msgid="3589913334164866035">"Désactivé"</string>
    <string name="disable_cfb_forbidden" msgid="4831494744351633961">"Votre opérateur ne permet pas la désactivation du transfert d\'appel lorsque votre téléphone est indisponible."</string>
    <string name="labelCFNRy" msgid="3403533792248457946">"Si pas de réponse"</string>
    <string name="messageCFNRy" msgid="7644434155765359009">"Numéro de renvoi lorsque vous ne répondez pas"</string>
    <string name="sum_cfnry_enabled" msgid="3000500837493854799">"Transfert vers <xliff:g id="PHONENUMBER">{0}</xliff:g>"</string>
    <string name="sum_cfnry_disabled" msgid="1990563512406017880">"Désactivé"</string>
    <string name="disable_cfnry_forbidden" msgid="3174731413216550689">"Votre opérateur ne permet pas la désactivation du transfert d\'appel lorsque votre téléphone ne répond pas."</string>
    <string name="labelCFNRc" msgid="4163399350778066013">"Si injoignable"</string>
    <string name="messageCFNRc" msgid="6980340731313007250">"Numéro de renvoi si injoignable"</string>
    <string name="sum_cfnrc_enabled" msgid="1799069234006073477">"Transfert vers <xliff:g id="PHONENUMBER">{0}</xliff:g>"</string>
    <string name="sum_cfnrc_disabled" msgid="739289696796917683">"Désactivé"</string>
    <string name="disable_cfnrc_forbidden" msgid="775348748084726890">"Votre opérateur ne permet pas la désactivation du transfert d\'appel lorsque votre téléphone n\'est pas joignable."</string>
    <string name="updating_title" msgid="6130548922615719689">"Paramètres d\'appel"</string>
    <string name="call_settings_admin_user_only" msgid="7238947387649986286">"Seul l\'administrateur peut modifier les paramètres d\'appel."</string>
    <string name="call_settings_with_label" msgid="8460230435361579511">"Paramètres (<xliff:g id="SUBSCRIPTIONLABEL">%s</xliff:g>)"</string>
    <string name="error_updating_title" msgid="2024290892676808965">"Erreur des paramètres d\'appel"</string>
    <string name="reading_settings" msgid="1605904432450871183">"Lecture des paramètres..."</string>
    <string name="updating_settings" msgid="3650396734816028808">"Mise à jour des paramètres en cours…"</string>
    <string name="reverting_settings" msgid="7378668837291012205">"Rétablissement des paramètres…"</string>
    <string name="response_error" msgid="3904481964024543330">"Réponse inattendue du réseau"</string>
    <string name="exception_error" msgid="330994460090467">"Erreur de réseau ou de carte SIM."</string>
    <string name="stk_cc_ss_to_dial_error" msgid="5147693491690618704">"Demande SS remplacée par un appel ordinaire"</string>
    <string name="stk_cc_ss_to_ussd_error" msgid="8330749347425752192">"Demande SS remplacée par une demande USSD"</string>
    <string name="stk_cc_ss_to_ss_error" msgid="8297155544652134278">"Remplacement par une nouvelle demande SS"</string>
    <string name="stk_cc_ss_to_dial_video_error" msgid="4255261231466032505">"Demande SS remplacée par un appel vidéo"</string>
    <string name="fdn_check_failure" msgid="1833769746374185247">"Les numéros autorisés sont activés dans l\'application de votre téléphone. Par conséquent, certaines fonctionnalités d\'appel ne fonctionnent pas."</string>
    <string name="radio_off_error" msgid="8321564164914232181">"Activez le signal radio avant d\'afficher ces paramètres."</string>
    <string name="close_dialog" msgid="1074977476136119408">"OK"</string>
    <string name="enable" msgid="2636552299455477603">"Activer"</string>
    <string name="disable" msgid="1122698860799462116">"Désactiver"</string>
    <string name="change_num" msgid="6982164494063109334">"Mettre à jour"</string>
  <string-array name="clir_display_values">
    <item msgid="8477364191403806960">"Réseau par défaut"</item>
    <item msgid="6813323051965618926">"Masquer le numéro"</item>
    <item msgid="9150034130629852635">"Afficher le numéro"</item>
  </string-array>
    <string name="vm_changed" msgid="4739599044379692505">"Le numéro de messagerie vocale a été modifié."</string>
    <string name="vm_change_failed" msgid="7877733929455763566">"Impossible de modifier le numéro de la messagerie vocale.\nVeuillez contacter votre opérateur si le problème persiste."</string>
    <string name="fw_change_failed" msgid="9179241823460192148">"Impossible de modifier le numéro de transfert.\nVeuillez contacter votre opérateur si le problème persiste."</string>
    <string name="fw_get_in_vm_failed" msgid="2432678237218183844">"Impossible de récupérer et d\'enregistrer les paramètres actuels du numéro de transfert.\nVoulez-vous tout de même changer de fournisseur?"</string>
    <string name="no_change" msgid="3737264882821031892">"Aucune modification n\'a été apportée."</string>
    <string name="sum_voicemail_choose_provider" msgid="6750824719081403773">"Choisissez un service de messagerie vocale."</string>
    <string name="voicemail_default" msgid="6427575113775462077">"Votre fournisseur de services"</string>
    <string name="vm_change_pin_old_pin" msgid="7154951790929009241">"Ancien NIP"</string>
    <string name="vm_change_pin_new_pin" msgid="2656200418481288069">"Nouveau NIP"</string>
    <string name="vm_change_pin_progress_message" msgid="626015184502739044">"Veuillez patienter."</string>
    <string name="vm_change_pin_error_too_short" msgid="1789139338449945483">"Le nouveau NIP est trop court."</string>
    <string name="vm_change_pin_error_too_long" msgid="3634907034310018954">"Le nouveau NIP est trop long."</string>
    <string name="vm_change_pin_error_too_weak" msgid="8581892952627885719">"Le nouveau NIP n\'est pas assez robuste. Il ne devrait pas contenir de séquences continues ni de chiffres répétés."</string>
    <string name="vm_change_pin_error_mismatch" msgid="5364847280026257331">"Le NIP saisi ne correspond pas à l\'ancien NIP."</string>
    <string name="vm_change_pin_error_invalid" msgid="5230002671175580674">"Le nouveau NIP contient des caractères incorrects."</string>
    <string name="vm_change_pin_error_system_error" msgid="9116483527909681791">"Impossible de modifier le NIP"</string>
    <string name="vvm_unsupported_message_format" msgid="4206402558577739713">"Type de message non pris en charge. Composez le <xliff:g id="NUMBER">%s</xliff:g> pour l\'écouter."</string>
    <string name="network_settings_title" msgid="7560807107123171541">"Réseau cellulaire"</string>
    <string name="label_available" msgid="1316084116670821258">"Réseaux disponibles"</string>
    <string name="load_networks_progress" msgid="4051433047717401683">"Recherche en cours…"</string>
    <string name="empty_networks_list" msgid="9216418268008582342">"Aucun réseau trouvé"</string>
    <string name="network_query_error" msgid="3862515805115145124">"Impossible de trouver des réseaux. Réessayez."</string>
    <string name="register_on_network" msgid="4194770527833960423">"Enregistrement sur <xliff:g id="NETWORK">%s</xliff:g>…"</string>
    <string name="not_allowed" msgid="8541221928746104798">"Votre carte SIM ne permet pas de vous connecter à ce réseau."</string>
    <string name="connect_later" msgid="1950138106010005425">"Impossible de se connecter à ce réseau pour le moment. Veuillez réessayer plus tard."</string>
    <string name="registration_done" msgid="5337407023566953292">"Enregistré sur le réseau"</string>
    <string name="already_auto" msgid="8607068290733079336">"La sélection automatique est déjà activée."</string>
    <string name="select_automatically" msgid="779750291257872651">"Sélectionner automatiquement le réseau"</string>
    <string name="manual_mode_disallowed_summary" msgid="3970048592179890197">"Non disponible en cas de connexion à %1$s"</string>
    <string name="network_select_title" msgid="4117305053881611988">"Réseau"</string>
    <string name="register_automatically" msgid="3907580547590554834">"Enregistrement automatique…"</string>
    <string name="preferred_network_mode_title" msgid="5253395265169539830">"Type de réseau préféré"</string>
    <string name="preferred_network_mode_summary" msgid="3787989000044330064">"Changer le mode de fonctionnement du réseau"</string>
    <string name="preferred_network_mode_dialogtitle" msgid="2781447433514459696">"Type de réseau préféré"</string>
    <string name="forbidden_network" msgid="5081729819561333023">"(interdit)"</string>
    <string name="choose_network_title" msgid="5335832663422653082">"Choisir un réseau"</string>
    <string name="network_disconnected" msgid="8844141106841160825">"Déconnecté"</string>
    <string name="network_connected" msgid="2760235679963580224">"Connecté"</string>
    <string name="network_connecting" msgid="160901383582774987">"Connexion en cours…"</string>
    <string name="network_could_not_connect" msgid="6547460848093727998">"Impossible de se connecter"</string>
  <string-array name="preferred_network_mode_choices">
    <item msgid="4531933377509551889">"GSM/WCDMA de préférence"</item>
    <item msgid="5120532750027435355">"GSM uniquement"</item>
    <item msgid="8973311380798000102">"WCDMA uniquement"</item>
    <item msgid="4139961027147085705">"GSM/WCDMA automatique"</item>
    <item msgid="4024581977690585814">"CDMA/EvDo automatique"</item>
    <item msgid="7199560024080522581">"CDMA sans EvDo"</item>
    <item msgid="3160291725308400608">"EvDo uniquement"</item>
    <item msgid="2319217472852426965">"CDMA/EvDo/GSM/WCDMA"</item>
    <item msgid="7342827148550261533">"CDMA + LTE/EvDo"</item>
    <item msgid="1694517610683571748">"GSM/WCDMA/LTE"</item>
    <item msgid="2431844716050955858">"Global"</item>
    <item msgid="8522859526931346931">"LTE"</item>
    <item msgid="7852977970279215000">"LTE/WCDMA"</item>
    <item msgid="5779210256161024981">"TDSCDMA uniquement"</item>
    <item msgid="611913646308951205">"TDSCDMA/WCDMA"</item>
    <item msgid="1738977207573340604">"LTE/TDSCDMA"</item>
    <item msgid="8506090627128783948">"TDSCDMA/GSM"</item>
    <item msgid="8818474033583337353">"LTE/TDSCDMA/GSM"</item>
    <item msgid="3102297933672336483">"TDSCDMA/GSM/WCDMA"</item>
    <item msgid="3802189736321382954">"LTE/TDSCDMA/WCDMA"</item>
    <item msgid="6147699530135006312">"LTE/TDSCDMA/GSM/WCDMA"</item>
    <item msgid="8826479449402151312">"TDSCDMA/CDMA/EVDO/GSM/WCDMA"</item>
    <item msgid="6284311629324843506">"LTE/TDSCDMA/CDMA/EVDO/GSM/WCDMA"</item>
    <item msgid="4738087170533378966">"NR seulement"</item>
    <item msgid="2935877729588775187">"NR/LTE"</item>
    <item msgid="8967513231424970529">"NR/LTE/CDMA/EvDo"</item>
    <item msgid="1542643426479755015">"NR/LTE/GSM/WCDMA"</item>
    <item msgid="5778162260258129841">"NR/LTE/CDMA/EvDo/GSM/WCDMA"</item>
    <item msgid="8088614845214545367">"NR/LTE/WCDMA"</item>
    <item msgid="6517428040626326776">"NR/LTE/TDSCDMA"</item>
    <item msgid="5294150161567170165">"NR/LTE/TDSCDMA/GSM"</item>
    <item msgid="4130965694947056705">"NR/LTE/TDSCDMA/WCDMA"</item>
    <item msgid="3869566732842046032">"NR/LTE/TDSCDMA/GSM/WCDMA"</item>
    <item msgid="3942770927563146543">"NR/LTE/TDSCDMA/CDMA/EvDo/GSM/WCDMA"</item>
  </string-array>
    <string name="preferred_network_mode_wcdma_perf_summary" msgid="7851493369130750126">"Mode réseau préféré : WCDMA de préférence"</string>
    <string name="preferred_network_mode_gsm_only_summary" msgid="4323367929994392830">"Mode réseau préféré : GSM uniquement"</string>
    <string name="preferred_network_mode_wcdma_only_summary" msgid="3585482191951442207">"Mode réseau préféré : WCDMA uniquement"</string>
    <string name="preferred_network_mode_gsm_wcdma_summary" msgid="2988950751948316810">"Mode réseau préféré : GSM/WCDMA"</string>
    <string name="preferred_network_mode_cdma_summary" msgid="9127141320343936911">"Mode réseau préféré : CDMA"</string>
    <string name="preferred_network_mode_cdma_evdo_summary" msgid="3629440709757307077">"Mode réseau préféré : CDMA/EvDo"</string>
    <string name="preferred_network_mode_cdma_only_summary" msgid="211164451887102568">"Mode réseau préféré : CDMA uniquement"</string>
    <string name="preferred_network_mode_evdo_only_summary" msgid="939116631952132878">"Mode réseau préféré : EvDo uniquement"</string>
    <string name="preferred_network_mode_cdma_evdo_gsm_wcdma_summary" msgid="7891131456022601976">"Mode réseau préféré : CDMA/EvDo/GSM/WCDMA"</string>
    <string name="preferred_network_mode_lte_summary" msgid="8050539466545797149">"Mode réseau préféré : LTE"</string>
    <string name="preferred_network_mode_lte_gsm_wcdma_summary" msgid="2217794334331254936">"Mode réseau préféré : GSM/WCDMA/LTE"</string>
    <string name="preferred_network_mode_lte_cdma_evdo_summary" msgid="5559198623419981805">"Mode réseau préféré : CDMA+LTE/EVDO"</string>
    <string name="preferred_network_mode_lte_cdma_evdo_gsm_wcdma_summary" msgid="6707224437925495615">"Mode réseau préféré : LTE/CDMA/EvDo/GSM/WCDMA"</string>
    <string name="preferred_network_mode_global_summary" msgid="3847086258439582411">"Mode réseau préféré : général"</string>
    <string name="preferred_network_mode_lte_wcdma_summary" msgid="7001804022020813865">"Mode réseau préféré : LTE / WCDMA"</string>
    <string name="preferred_network_mode_lte_gsm_umts_summary" msgid="6484203890156282179">"Modes réseaux préférés : LTE/GSM/UMTS"</string>
    <string name="preferred_network_mode_lte_cdma_summary" msgid="8187929456614068518">"Mode réseau préféré : LTE/CDMA"</string>
    <string name="preferred_network_mode_tdscdma_summary" msgid="3602127224234207206">"Mode réseau préféré : TDSCDMA"</string>
    <string name="preferred_network_mode_tdscdma_wcdma_summary" msgid="7076968749402201123">"Mode réseau préféré : TDSCDMA/WCDMA"</string>
    <string name="preferred_network_mode_lte_tdscdma_summary" msgid="3001058390866953624">"Mode réseau préféré : LTE/TDSCDMA"</string>
    <string name="preferred_network_mode_tdscdma_gsm_summary" msgid="1716983444872465309">"Mode réseau préféré : TDSCDMA/GSM"</string>
    <string name="preferred_network_mode_lte_tdscdma_gsm_summary" msgid="1349057007230669585">"Mode réseau préféré : LTE/GSM/TDSCDMA"</string>
    <string name="preferred_network_mode_tdscdma_gsm_wcdma_summary" msgid="2092262901885164194">"Mode réseau préféré : TDSCDMA/GSM/WCDMA"</string>
    <string name="preferred_network_mode_lte_tdscdma_wcdma_summary" msgid="56422129430744466">"Mode réseau préféré : LTE/TDSCDMA/WCDMA"</string>
    <string name="preferred_network_mode_lte_tdscdma_gsm_wcdma_summary" msgid="2993923113350341106">"Mode réseau préféré : LTE/TDSCDMA/GSM/WCDMA"</string>
    <string name="preferred_network_mode_tdscdma_cdma_evdo_gsm_wcdma_summary" msgid="2779089629254220257">"Mode réseau préféré : TDSCDMA/CDMA/EvDo/GSM/WCDMA"</string>
    <string name="preferred_network_mode_lte_tdscdma_cdma_evdo_gsm_wcdma_summary" msgid="9065672185435798587">"Mode réseau préféré : LTE/TDSCDMA/CDMA/EvDo/GSM/WCDMA"</string>
    <string name="preferred_network_mode_nr_only_summary" msgid="1467452233297987391">"Mode réseau préféré : NR seulement"</string>
    <string name="preferred_network_mode_nr_lte_summary" msgid="5890170406507535976">"Mode réseau préféré : NR/LTE"</string>
    <string name="preferred_network_mode_nr_lte_cdma_evdo_summary" msgid="5507940227264296616">"Mode réseau préféré : NR/LTE/CDMA/EvDo"</string>
    <string name="preferred_network_mode_nr_lte_gsm_wcdma_summary" msgid="2811179121638665248">"Mode réseau préféré : NR/LTE/GSM/WCDMA"</string>
    <string name="preferred_network_mode_nr_lte_cdma_evdo_gsm_wcdma_summary" msgid="7631365223836621902">"Mode réseau préféré : NR/LTE/CDMA/EvDo/GSM/WCDMA"</string>
    <string name="preferred_network_mode_nr_lte_wcdma_summary" msgid="8696016062943591864">"Mode réseau préféré : NR/LTE/WCDMA"</string>
    <string name="preferred_network_mode_nr_lte_tdscdma_summary" msgid="1236182344680726751">"Mode réseau préféré : NR/LTE/TDSCDMA"</string>
    <string name="preferred_network_mode_nr_lte_tdscdma_gsm_summary" msgid="8384454155773415993">"Mode réseau préféré : NR/LTE/TDSCDMA/GSM"</string>
    <string name="preferred_network_mode_nr_lte_tdscdma_wcdma_summary" msgid="5912457779733343522">"Mode réseau préféré : NR/LTE/TDSCDMA/WCDMA"</string>
    <string name="preferred_network_mode_nr_lte_tdscdma_gsm_wcdma_summary" msgid="6769797110309412576">"Mode réseau préféré : NR/LTE/TDSCDMA/GSM/WCDMA"</string>
    <string name="preferred_network_mode_nr_lte_tdscdma_cdma_evdo_gsm_wcdma_summary" msgid="4260661428277578573">"Mode réseau préféré : NR/LTE/TDSCDMA/CDMA/EvDo/GSM/WCDMA"</string>
    <string name="call_category" msgid="4394703838833058138">"Appels"</string>
    <string name="network_operator_category" msgid="4992217193732304680">"Réseau"</string>
    <string name="enhanced_4g_lte_mode_title" msgid="4213420368777080540">"Mode LTE 4G avancé"</string>
    <!-- no translation found for enhanced_4g_lte_mode_title_variant:0 (7240155150166394308) -->
    <string name="enhanced_4g_lte_mode_summary" msgid="7725708511804143638">"Utiliser les services LTE pour améliorer les communications vocales et autres (recommandé)"</string>
    <string name="enhanced_4g_lte_mode_summary_o2" msgid="2521108446409016542">"Utiliser les services 4G pour améliorer les communications vocales et autres (recommandé)"</string>
    <!-- no translation found for enhanced_4g_lte_mode_sumary_variant:0 (2943982616649705147) -->
    <!-- no translation found for enhanced_4g_lte_mode_sumary_variant:1 (5262249464504131443) -->
    <!-- no translation found for enhanced_4g_lte_mode_sumary_variant:2 (6356974241850241718) -->
    <string name="data_enabled" msgid="22525832097434368">"Données activées"</string>
    <string name="data_enable_summary" msgid="696860063456536557">"Autoriser l\'utilisation des données"</string>
    <string name="dialog_alert_title" msgid="5260471806940268478">"Attention"</string>
    <string name="roaming" msgid="1576180772877858949">"Itinérance"</string>
    <string name="roaming_enable" msgid="6853685214521494819">"Se connecter aux services de données lors de l\'itinérance"</string>
    <string name="roaming_disable" msgid="8856224638624592681">"Se connecter aux services de données lors de l\'itinérance"</string>
    <string name="roaming_reenable_message" msgid="1951802463885727915">"L\'itinérance des données est désactivée. Touchez pour l\'activer."</string>
    <string name="roaming_enabled_message" msgid="9022249120750897">"Des frais d\'itinérance peuvent s\'appliquer. Appuyez pour effectuer une modification."</string>
    <string name="roaming_notification_title" msgid="3590348480688047320">"Connexion de données cellulaires perdue"</string>
    <string name="roaming_on_notification_title" msgid="7451473196411559173">"L\'itinérance des données est activée"</string>
    <string name="roaming_warning" msgid="7855681468067171971">"Des frais importants peuvent s\'appliquer."</string>
    <string name="roaming_check_price_warning" msgid="8212484083990570215">"Communiquez avec votre fournisseur réseau pour connaître les tarifs."</string>
    <string name="roaming_alert_title" msgid="5689615818220960940">"Autoriser les données en itinérance?"</string>
    <string name="limited_sim_function_notification_title" msgid="612715399099846281">"Fonctionnalité de carte SIM limitée"</string>
    <string name="limited_sim_function_with_phone_num_notification_message" msgid="5928988883403677610">"Les services d\'appels et de données de <xliff:g id="CARRIER_NAME">%1$s</xliff:g> peuvent être bloqués lors de l\'utilisation du numéro <xliff:g id="PHONE_NUMBER">%2$s</xliff:g>."</string>
    <string name="limited_sim_function_notification_message" msgid="5338638075496721160">"Les données et appels de <xliff:g id="CARRIER_NAME">%1$s</xliff:g> peuvent être bloqués si vous utilisez une autre SIM."</string>
    <string name="data_usage_title" msgid="8438592133893837464">"Utilisation des données des applications"</string>
    <string name="data_usage_template" msgid="6287906680674061783">"<xliff:g id="ID_1">%1$s</xliff:g> de données mobiles utilisées pendant la période suivante : <xliff:g id="ID_2">%2$s</xliff:g>"</string>
    <string name="advanced_options_title" msgid="9208195294513520934">"Avancés"</string>
    <string name="carrier_settings_euicc" msgid="1190237227261337749">"Opérateur"</string>
    <string name="keywords_carrier_settings_euicc" msgid="8540160967922063745">"fournisseur de services, esim, sim, euicc, changer de fournisseur de services, ajouter un fournisseur de services"</string>
    <string name="carrier_settings_euicc_summary" msgid="2027941166597330117">"<xliff:g id="CARRIER_NAME">%1$s</xliff:g> — <xliff:g id="PHONE_NUMBER">%2$s</xliff:g>"</string>
    <string name="mobile_data_settings_title" msgid="7228249980933944101">"Données mobiles"</string>
    <string name="mobile_data_settings_summary" msgid="5012570152029118471">"Accéder aux données sur réseau cellulaire"</string>
    <string name="data_usage_disable_mobile" msgid="5669109209055988308">"Désactiver les données mobiles?"</string>
    <string name="sim_selection_required_pref" msgid="6985901872978341314">"Sélection requise"</string>
    <string name="sim_change_data_title" msgid="9142726786345906606">"Changer de SIM pour les données?"</string>
    <string name="sim_change_data_message" msgid="3567358694255933280">"Utiliser la carte SIM <xliff:g id="NEW_SIM">%1$s</xliff:g> au lieu de la carte <xliff:g id="OLD_SIM">%2$s</xliff:g> pour les données cellulaires?"</string>
    <string name="wifi_calling_settings_title" msgid="5800018845662016507">"Appels Wi-Fi"</string>
    <string name="video_calling_settings_title" msgid="342829454913266078">"Appels vidéo par l\'entremise du fournisseur de services"</string>
    <string name="gsm_umts_options" msgid="4968446771519376808">"Options GSM/UMTS"</string>
    <string name="cdma_options" msgid="3669592472226145665">"Options CDMA"</string>
    <string name="throttle_data_usage" msgid="1944145350660420711">"Utilisation des données"</string>
    <string name="throttle_current_usage" msgid="7483859109708658613">"Données utilisées sur la période en cours"</string>
    <string name="throttle_time_frame" msgid="1813452485948918791">"Période d\'utilisation des données"</string>
    <string name="throttle_rate" msgid="7641913901133634905">"Règles relatives au taux de transfert des données"</string>
    <string name="throttle_help" msgid="2624535757028809735">"En savoir plus"</string>
    <!-- String.format failed for translation -->
    <!-- no translation found for throttle_status_subtext (1110276415078236687) -->
    <skip />
    <string name="throttle_data_usage_subtext" msgid="3185429653996709840">"<xliff:g id="USED_0">%1$s</xliff:g> sur <xliff:g id="USED_2">%3$s</xliff:g> : (<xliff:g id="USED_1">%2$d</xliff:g> ٪) du maximum par période"</string>
    <string name="throttle_data_rate_reduced_subtext" msgid="8369839346277847725">"<xliff:g id="USED_0">%1$s</xliff:g> maximum dépassé\nTaux de transfert des données réduit à <xliff:g id="USED_1">%2$d</xliff:g> Ko/s"</string>
    <string name="throttle_time_frame_subtext" msgid="6462089615392402127">"<xliff:g id="USED_0">%1$d</xliff:g> ٪ du cycle écoulé.\nLa prochaine période démarre dans <xliff:g id="USED_1">%2$d</xliff:g> jours (<xliff:g id="USED_2">%3$s</xliff:g>)."</string>
    <string name="throttle_rate_subtext" msgid="7221971817325779535">"Taux de transfert des données réduit à <xliff:g id="USED">%1$d</xliff:g> Ko/s si le plafond d\'utilisation est dépassé"</string>
    <string name="throttle_help_subtext" msgid="2817114897095534807">"Plus d\'informations sur les règles de votre opérateur mobile concernant l\'utilisation des données sur son réseau"</string>
    <string name="cell_broadcast_sms" msgid="4053449797289031063">"Diffusion cellulaire par SMS"</string>
    <string name="enable_disable_cell_bc_sms" msgid="4759958924031721350">"Diffusion cellulaire par SMS"</string>
    <string name="cell_bc_sms_enable" msgid="2019708772024632073">"Option \"Diffusion cellulaire par SMS\" activée"</string>
    <string name="cell_bc_sms_disable" msgid="1214238639910875347">"Option \"Diffusion cellulaire par SMS\" désactivée"</string>
    <string name="cb_sms_settings" msgid="6858093721831312036">"Paramètres de la diffusion cellulaire par SMS"</string>
    <string name="enable_disable_emergency_broadcast" msgid="6325655044472196496">"Diffusion des services d\'urgence"</string>
    <string name="emergency_broadcast_enable" msgid="5759610647771102442">"Option \"Diffusion des services d\'urgence\" activée"</string>
    <string name="emergency_broadcast_disable" msgid="2844904734469323266">"Option \"Diffusion des services d\'urgence\" désactivée"</string>
    <string name="enable_disable_administrative" msgid="7825925366822117961">"Administration"</string>
    <string name="administrative_enable" msgid="5717963431079532028">"Option \"Administration\" activée"</string>
    <string name="administrative_disable" msgid="156796633660118691">"Option \"Administration\" désactivée"</string>
    <string name="enable_disable_maintenance" msgid="3824817751053035017">"Maintenance"</string>
    <string name="maintenance_enable" msgid="2646784483222342290">"Option \"Maintenance\" activée"</string>
    <string name="maintenance_disable" msgid="2121032601497725602">"Option \"Maintenance\" désactivée"</string>
    <string name="general_news_settings" msgid="2670499575962080411">"Actualités générales"</string>
    <string name="bf_news_settings" msgid="8571709425370794221">"Économie et finance"</string>
    <string name="sports_news_settings" msgid="2684364556989168438">"Actualités sportives"</string>
    <string name="entertainment_news_settings" msgid="4228527702346305543">"Culture et divertissements"</string>
    <string name="enable_disable_local" msgid="7654175079979415572">"Google+ Local"</string>
    <string name="local_enable" msgid="790606890868710629">"Option \"Actualités locales\" activée"</string>
    <string name="local_disable" msgid="7649945293198602877">"Option \"Actualités locales\" désactivée"</string>
    <string name="enable_disable_regional" msgid="5783403191376564638">"Régional"</string>
    <string name="regional_enable" msgid="7730109417536296079">"Option \"Actualités régionales\" activée"</string>
    <string name="regional_disable" msgid="3781951818157772545">"Option \"Actualités régionales\" désactivée"</string>
    <string name="enable_disable_national" msgid="6198481711934897632">"National"</string>
    <string name="national_enable" msgid="5159683504138239304">"Option \"Actualités nationales\" activée"</string>
    <string name="national_disable" msgid="8484356368757118987">"Option \"Actualités nationales\" désactivée"</string>
    <string name="enable_disable_international" msgid="4204334217211198792">"Musique du monde"</string>
    <string name="international_enable" msgid="8943466745792690340">"Option \"Actualités internationales\" activée"</string>
    <string name="international_disable" msgid="4803498658100318265">"Option \"Actualités internationales\" désactivée"</string>
    <string name="list_language_title" msgid="1850167908665485738">"Langue"</string>
    <string name="list_language_summary" msgid="7921756070782277559">"Sélectionnez la langue des actualités"</string>
  <string-array name="list_language_entries">
    <item msgid="2347238508726934281">"Anglais"</item>
    <item msgid="5172468397620875174">"Français"</item>
    <item msgid="3978110664146015398">"Espagnol"</item>
    <item msgid="2637764545851526369">"Japonais"</item>
    <item msgid="6103816221834932751">"Coréen"</item>
    <item msgid="3127367370005168399">"Chinois"</item>
    <item msgid="9130651361816196355">"Hébreu"</item>
  </string-array>
  <string-array name="list_language_values">
    <item msgid="798673247233934667">"1"</item>
    <item msgid="8094157729915031372">"2"</item>
    <item msgid="8800963137163545850">"3"</item>
    <item msgid="2720764514329880993">"4"</item>
    <item msgid="6180039611613399029">"5"</item>
    <item msgid="3611885482576618687">"6"</item>
    <item msgid="6685082338652847671">"7"</item>
  </string-array>
    <string name="list_language_dtitle" msgid="7457017255633587047">"Langues"</string>
    <string name="enable_disable_local_weather" msgid="7734933941872511543">"Météo locale"</string>
    <string name="local_weather_enable" msgid="2143929735295254729">"Option \"Météo locale\" activée"</string>
    <string name="local_weather_disable" msgid="4209936355998349647">"Option \"Météo locale\" désactivée"</string>
    <string name="enable_disable_atr" msgid="821714821057385390">"Infos trafic locales"</string>
    <string name="atr_enable" msgid="1799097759998768186">"Option \"Infos trafic locales\" activée"</string>
    <string name="atr_disable" msgid="6456758173289065766">"Option \"Infos trafic locales\" désactivée"</string>
    <string name="enable_disable_lafs" msgid="7448060358300805661">"Horaires des vols des aéroports à proximité"</string>
    <string name="lafs_enable" msgid="3125783406052655690">"Option \"Horaires des vols des aéroports à proximité\" activée"</string>
    <string name="lafs_disable" msgid="7326815066813851447">"Option \"Horaires des vols des aéroports à proximité\" désactivée"</string>
    <string name="enable_disable_restaurants" msgid="3873247081569423019">"Restaurants"</string>
    <string name="restaurants_enable" msgid="5810452674239139572">"Option \"Restaurants\" activée"</string>
    <string name="restaurants_disable" msgid="2733507854548413505">"Option \"Restaurants\" désactivée"</string>
    <string name="enable_disable_lodgings" msgid="7849168585821435109">"Hébergements"</string>
    <string name="lodgings_enable" msgid="2020598411398609514">"Option \"Hébergements\" activée"</string>
    <string name="lodgings_disable" msgid="5145649659459722661">"Option \"Hébergements\" désactivée"</string>
    <string name="enable_disable_retail_directory" msgid="9095153426757081972">"Annuaire des commerces"</string>
    <string name="retail_directory_enable" msgid="2532176568755452171">"Option \"Annuaire des commerces\""</string>
    <string name="retail_directory_disable" msgid="7242451210736299193">"Option \"Annuaire des commerces\" désactivée"</string>
    <string name="enable_disable_advertisements" msgid="8704125663718797151">"Publicités"</string>
    <string name="advertisements_enable" msgid="8651409664217899145">"Option \"Annonces\" activée"</string>
    <string name="advertisements_disable" msgid="2999957360508271492">"Option \"Annonces\" désactivée"</string>
    <string name="enable_disable_stock_quotes" msgid="631498357725951825">"Cours de bourse"</string>
    <string name="stock_quotes_enable" msgid="5104318195579771947">"Option \"Cours de bourse\" activée"</string>
    <string name="stock_quotes_disable" msgid="3126423481704498278">"Option \"Cours de bourse\" désactivée"</string>
    <string name="enable_disable_eo" msgid="5730223317238970819">"Offres d\'emploi"</string>
    <string name="eo_enable" msgid="107713355461019817">"Option \"Offres d\'emploi\" activée"</string>
    <string name="eo_disable" msgid="3955421278929647485">"Option \"Offres d\'emploi\" désactivée"</string>
    <string name="enable_disable_mhh" msgid="715930476289202466">"Médecine, services de santé et hôpitaux"</string>
    <string name="mhh_enable" msgid="7224396815285147008">"Option \"Médecine, services de santé et hôpitaux\" activée"</string>
    <string name="mhh_disable" msgid="5503643028885686265">"Option \"Médecine, services de santé et hôpitaux\" désactivée"</string>
    <string name="enable_disable_technology_news" msgid="2794845609698078400">"Actualités technologiques"</string>
    <string name="technology_news_enable" msgid="1908991199492598311">"Option \"Nouvelles technologies\" activée"</string>
    <string name="technology_news_disable" msgid="8388582607149800889">"Option \"Technologies\" désactivée"</string>
    <string name="enable_disable_multi_category" msgid="5958248155437940625">"Multi-catégories"</string>
    <string name="multi_category_enable" msgid="4531915767817483960">"Option \"Multi-catégories\" activée"</string>
    <string name="multi_category_disable" msgid="6325934413701238104">"Option \"Multi-catégories\" désactivée"</string>
    <string name="network_recommended" msgid="3444321100580250926">" (conseillé)"</string>
    <string name="network_lte" msgid="7206879277095094280">"LTE (recommandé)"</string>
    <string name="network_4G" msgid="6800527815504223913">"4G (recommandé)"</string>
    <string name="network_global" msgid="3289646154407617631">"International"</string>
    <string name="cdma_system_select_title" msgid="614165233552656431">"Sélection système"</string>
    <string name="cdma_system_select_summary" msgid="3840420390242060407">"Modifier le mode d\'itinérance CDMA"</string>
    <string name="cdma_system_select_dialogtitle" msgid="5524639510676501802">"Sélection système"</string>
  <string-array name="cdma_system_select_choices">
    <item msgid="462340042928284921">"Réseaux domestiques uniquement"</item>
    <item msgid="6058010046783562674">"Automatique"</item>
  </string-array>
    <string name="cdma_subscription_title" msgid="3449527179325589434">"Abonnement CDMA"</string>
    <string name="cdma_subscription_summary" msgid="5681152534466169001">"Basculer entre les cartes RUIM/SIM et NV"</string>
    <string name="cdma_subscription_dialogtitle" msgid="8872086335839723980">"abonnement"</string>
  <string-array name="cdma_subscription_choices">
    <item msgid="7989486897370727698">"RUIM/SIM"</item>
    <item msgid="5445342771222849381">"NV"</item>
  </string-array>
  <string-array name="cdma_subscription_values">
    <item msgid="2953825013895327785">"0"</item>
    <item msgid="7970797749269738435">"1"</item>
  </string-array>
    <string name="cdma_activate_device" msgid="5914720276140097632">"Activer le périphérique"</string>
    <string name="cdma_lte_data_service" msgid="359786441782404562">"Configurer le service de données"</string>
    <string name="carrier_settings_title" msgid="6292869148169850220">"Param. fourn. de services"</string>
    <string name="fdn" msgid="2545904344666098749">"Numéros autorisés"</string>
    <string name="fdn_with_label" msgid="6412087553365709494">"Numéros autorisés (<xliff:g id="SUBSCRIPTIONLABEL">%s</xliff:g>)"</string>
    <string name="manage_fdn_list" msgid="3341716430375195441">"Liste de numéros autorisés"</string>
    <string name="fdn_list_with_label" msgid="1409655283510382556">"Liste de numéros autorisés (<xliff:g id="SUBSCRIPTIONLABEL">%s</xliff:g>)"</string>
    <string name="fdn_activation" msgid="2178637004710435895">"Activation des numéros autorisés"</string>
    <string name="fdn_enabled" msgid="7017355494808056447">"La liste de numéros autorisés est activée."</string>
    <string name="fdn_disabled" msgid="6696468878037736600">"La liste des numéros autorisés est désactivée"</string>
    <string name="enable_fdn" msgid="4830555730418033723">"Activer les numéros autorisés"</string>
    <string name="disable_fdn" msgid="3918794950264647541">"Désactiver numéros autorisés"</string>
    <string name="change_pin2" msgid="3110844547237754871">"Modifier le NIP2"</string>
    <string name="enable_fdn_ok" msgid="5080925177369329827">"Désactiver numéros autorisés"</string>
    <string name="disable_fdn_ok" msgid="3745475926874838676">"Activer numéros autorisés"</string>
    <string name="sum_fdn" msgid="6152246141642323582">"Gérer la liste de numéros autorisés"</string>
    <string name="sum_fdn_change_pin" msgid="3510994280557335727">"Modifier le NIP pour l\'accès aux numéros autorisés"</string>
    <string name="sum_fdn_manage_list" msgid="3311397063233992907">"Gérer la liste des numéros de téléphone"</string>
    <string name="voice_privacy" msgid="7346935172372181951">"Confidentialité voix"</string>
    <string name="voice_privacy_summary" msgid="3556460926168473346">"Activer le mode de confidentialité amélioré"</string>
    <string name="tty_mode_option_title" msgid="3843817710032641703">"Mode TTY"</string>
    <string name="tty_mode_option_summary" msgid="4770510287236494371">"Définir le mode TTY"</string>
    <string name="auto_retry_mode_title" msgid="2985801935424422340">"Réessayer automatiquement"</string>
    <string name="auto_retry_mode_summary" msgid="2863919925349511402">"Activer le mode Réessayer automatiquement"</string>
    <string name="tty_mode_not_allowed_video_call" msgid="6551976083652752815">"Le changement de mode ATS n\'est pas autorisé pendant les appels vidéo"</string>
    <string name="menu_add" msgid="5616487894975773141">"Ajouter un contact"</string>
    <string name="menu_edit" msgid="3593856941552460706">"Modifier un contact"</string>
    <string name="menu_delete" msgid="6326861853830546488">"Supprimer le contact"</string>
    <string name="menu_dial" msgid="4178537318419450012">"Appeler le contact"</string>
    <string name="get_pin2" msgid="4221654606863196332">"Saisir le NIP2"</string>
    <string name="name" msgid="1347432469852527784">"Nom"</string>
    <string name="number" msgid="1564053487748491000">"Nombre"</string>
    <string name="save" msgid="983805790346099749">"Enregistrer"</string>
    <string name="add_fdn_contact" msgid="1169713422306640887">"Ajouter un numéro autorisé"</string>
    <string name="adding_fdn_contact" msgid="3112531600824361259">"Ajout du numéro autorisé..."</string>
    <string name="fdn_contact_added" msgid="2840016151693394596">"Numéro autorisé ajouté"</string>
    <string name="edit_fdn_contact" msgid="6030829994819587408">"Modifier le numéro autorisé"</string>
    <string name="updating_fdn_contact" msgid="6989341376868227150">"Mise à jour du numéro autorisé…"</string>
    <string name="fdn_contact_updated" msgid="6876330243323118937">"Mise à jour du numéro autorisé effectuée"</string>
    <string name="delete_fdn_contact" msgid="7027405651994507077">"Supprimer un numéro autorisé"</string>
    <string name="deleting_fdn_contact" msgid="6872320570844460428">"Suppression du numéro autorisé…"</string>
    <string name="fdn_contact_deleted" msgid="1680714996763848838">"Numéro autorisé supprimé"</string>
    <string name="pin2_invalid" msgid="2313954262684494442">"Le numéro autorisé n\'a pas été mis à jour, car vous avez saisi un NIP incorrect."</string>
    <string name="fdn_invalid_number" msgid="9067189814657840439">"Le NAF n\'a pas été mis à jour, car le numéro comporte plus de <xliff:g id="FDN_NUMBER_LIMIT_LENGTH">%d</xliff:g> chiffres."</string>
    <string name="pin2_or_fdn_invalid" msgid="7542639487955868181">"Le numéro autorisé n\'a pas été mis à jour. Soit le NIP2 est incorrect, soit le numéro de téléphone a été rejeté."</string>
    <string name="fdn_failed" msgid="216592346853420250">"Échec de l\'opération FDN."</string>
    <string name="simContacts_emptyLoading" msgid="4989040293858675483">"Lecture de la carte SIM…"</string>
    <string name="simContacts_empty" msgid="1135632055473689521">"Aucun contact n\'a été trouvé sur votre carte SIM."</string>
    <string name="simContacts_title" msgid="2714029230160136647">"Sélection des contacts à importer"</string>
    <string name="simContacts_airplaneMode" msgid="4654884030631503808">"Désactivez le mode Avion pour importer des contacts de la carte SIM."</string>
    <string name="enable_pin" msgid="967674051730845376">"Activer/désactiver le NIP de la carte SIM"</string>
    <string name="change_pin" msgid="3657869530942905790">"Modifier le NIP de la carte SIM"</string>
    <string name="enter_pin_text" msgid="3182311451978663356">"NIP de la carte SIM :"</string>
    <string name="oldPinLabel" msgid="8618515202411987721">"Ancien NIP"</string>
    <string name="newPinLabel" msgid="3585899083055354732">"Nouveau NIP"</string>
    <string name="confirmPinLabel" msgid="7783531218662473778">"Confirmer le nouveau NIP"</string>
    <string name="badPin" msgid="4549286285015892321">"L\'ancien NIP saisi est incorrect. Veuillez réessayer."</string>
    <string name="mismatchPin" msgid="1467254768290323845">"Les NIP saisis ne correspondent pas. Veuillez réessayer."</string>
    <string name="invalidPin" msgid="7363723429414001979">"Veuillez saisir un NIP comprenant entre quatre et huit chiffres."</string>
    <string name="disable_sim_pin" msgid="3112303905548613752">"Effacer le NIP de la carte SIM"</string>
    <string name="enable_sim_pin" msgid="445461050748318980">"Définir le NIP de la carte SIM"</string>
    <string name="enable_in_progress" msgid="4135305985717272592">"Création du NIP en cours..."</string>
    <string name="enable_pin_ok" msgid="2877428038280804256">"NIP créé"</string>
    <string name="disable_pin_ok" msgid="888505244389647754">"Le NIP a été effacé"</string>
    <string name="pin_failed" msgid="4527347792881939652">"NIP incorrect"</string>
    <string name="pin_changed" msgid="7291153750090452808">"Le NIP a été mis à jour"</string>
    <string name="puk_requested" msgid="2061337960609806851">"Le mot de passe est erroné. Le NIP a été verrouillé. Veuillez entrer le code PUK."</string>
    <string name="enter_pin2_text" msgid="7266379426804295979">"NIP2"</string>
    <string name="oldPin2Label" msgid="4648543187859997203">"Ancien NIP2"</string>
    <string name="newPin2Label" msgid="1840905981784453939">"Nouveau NIP2"</string>
    <string name="confirmPin2Label" msgid="4336025914667593762">"Confirmer le nouveau NIP2"</string>
    <string name="badPuk2" msgid="6438182906645832235">"Code PUK2 erroné. Veuillez réessayer."</string>
    <string name="badPin2" msgid="2760917538643074635">"Ancien NIP2 erroné. Veuillez réessayer."</string>
    <string name="mismatchPin2" msgid="4952718725266700631">"Les NIP2 ne correspondent pas. Veuillez réessayer."</string>
    <string name="invalidPin2" msgid="6467957903056379343">"Entrez un NIP2 de 4 à 8 chiffres."</string>
    <string name="invalidPuk2" msgid="713729511903849544">"Entrez un code PUK2 de 8 chiffres."</string>
    <string name="pin2_changed" msgid="5710551850481287821">"Le NIP2 a été mis à jour"</string>
    <string name="label_puk2_code" msgid="2852217004288085562">"Entrez le code PUK2"</string>
    <string name="fdn_enable_puk2_requested" msgid="5793652792131588041">"Mot de passe erroné. Le NIP2 est maintenant bloqué. Pour réessayer, veuillez changer le NIP2."</string>
    <string name="puk2_requested" msgid="6992374450720307514">"Le mot de passe est erroné. La carte SIM a été verrouillée. Entrez  le code PUK2."</string>
    <string name="puk2_blocked" msgid="3131139031779319911">"Le code PUK2 est bloqué définitivement."</string>
    <string name="pin2_attempts" msgid="5625178102026453023">\n"Il vous reste <xliff:g id="NUMBER">%d</xliff:g> tentatives."</string>
    <string name="pin2_unblocked" msgid="4481107908727789303">"Le NIP2 n\'est plus bloqué."</string>
    <string name="pin2_error_exception" msgid="8116103864600823641">"Erreur de réseau ou de carte SIM"</string>
    <string name="doneButton" msgid="7371209609238460207">"Terminé"</string>
    <string name="voicemail_settings_number_label" msgid="1265118640154688162">"Numéro de messagerie vocale"</string>
    <string name="card_title_dialing" msgid="8742182654254431781">"Numérotation en cours…"</string>
    <string name="card_title_redialing" msgid="18130232613559964">"Recomposition en cours..."</string>
    <string name="card_title_conf_call" msgid="901197309274457427">"Conférence téléphonique"</string>
    <string name="card_title_incoming_call" msgid="881424648458792430">"Appel entrant"</string>
    <string name="card_title_call_ended" msgid="650223980095026340">"Fin de l\'appel"</string>
    <string name="card_title_on_hold" msgid="9028319436626975207">"En attente"</string>
    <string name="card_title_hanging_up" msgid="814874106866647871">"Fin d\'appel"</string>
    <string name="card_title_in_call" msgid="8231896539567594265">"Appel en cours"</string>
    <string name="notification_voicemail_title" msgid="3932876181831601351">"Nouveau message vocal"</string>
    <string name="notification_voicemail_title_count" msgid="2806950319222327082">"Nouveaux messages vocaux (<xliff:g id="COUNT">%d</xliff:g>)"</string>
    <string name="notification_voicemail_text_format" msgid="5720947141702312537">"Composer <xliff:g id="VOICEMAIL_NUMBER">%s</xliff:g>"</string>
    <string name="notification_voicemail_no_vm_number" msgid="3423686009815186750">"Numéro de messagerie vocale inconnu"</string>
    <string name="notification_network_selection_title" msgid="255595526707809121">"Aucun service"</string>
    <string name="notification_network_selection_text" msgid="553288408722427659">"Réseau sélectionné<xliff:g id="OPERATOR_NAME">%s</xliff:g> non disponible"</string>
    <string name="incall_error_power_off" product="watch" msgid="7191184639454113633">"Activez le réseau cellulaire ou désactivez le mode Avion ou le mode Économie d\'énergie pour faire un appel."</string>
    <string name="incall_error_power_off" product="default" msgid="8131672264311208673">"Désactivez le mode Avion pour faire un appel."</string>
    <string name="incall_error_power_off_wfc" msgid="9125661184694727052">"Désactivez le mode Avion ou connectez-vous à un réseau Wi-Fi pour faire un appel."</string>
    <string name="incall_error_ecm_emergency_only" msgid="5622379058883722080">"Quittez le mode de rappel d\'urgence pour effectuer un appel non urgent."</string>
    <string name="incall_error_emergency_only" msgid="8786127461027964653">"Non enregistré sur le réseau"</string>
    <string name="incall_error_out_of_service" msgid="1927265196942672791">"Réseau pour mobile non disponible"</string>
    <string name="incall_error_out_of_service_wfc" msgid="4497663185857190885">"Le réseau mobile n\'est pas accessible. Connectez-vous à un réseau sans fil pour effectuer un appel."</string>
    <string name="incall_error_no_phone_number_supplied" msgid="8680831089508851894">"Pour faire un appel, entrez un numéro valide."</string>
    <string name="incall_error_call_failed" msgid="393508653582682539">"Échec de l\'appel."</string>
    <string name="incall_error_cannot_add_call" msgid="5425764862628655443">"Impossible d\'ajouter l\'appel pour le moment. Vous pouvez essayer de joindre la personne en lui envoyant un message."</string>
    <string name="incall_error_supp_service_unknown" msgid="8751177117194592623">"Service non pris en charge"</string>
    <string name="incall_error_supp_service_switch" msgid="5272822448189448479">"Impossible de faire des appels."</string>
    <string name="incall_error_supp_service_resume" msgid="1276861499306817035">"Impossible de reprendre l\'appel."</string>
    <string name="incall_error_supp_service_separate" msgid="8932660028965274353">"Impossible de séparer les appels."</string>
    <string name="incall_error_supp_service_transfer" msgid="8211925891867334323">"Impossible de transférer."</string>
    <string name="incall_error_supp_service_conference" msgid="27578082433544702">"Impossible de fusionner les appels."</string>
    <string name="incall_error_supp_service_reject" msgid="3044363092441655912">"Impossible de refuser l\'appel."</string>
    <string name="incall_error_supp_service_hangup" msgid="836524952243836735">"Impossible de libérer l\'appel ou les appels."</string>
    <string name="incall_error_supp_service_hold" msgid="8535056414643540997">"Impossible de mettre les appels en attente."</string>
    <string name="incall_error_wfc_only_no_wireless_network" msgid="5860742792811400109">"Connectez-vous à un réseau Wi-Fi pour faire un appel."</string>
    <string name="incall_error_promote_wfc" msgid="9164896813931363415">"Activez les appels Wi-Fi pour faire un appel."</string>
    <string name="emergency_information_hint" msgid="9208897544917793012">"Renseignements en cas d\'urgence"</string>
    <string name="emergency_information_owner_hint" msgid="6256909888049185316">"Propriétaire"</string>
    <string name="emergency_information_confirm_hint" msgid="5109017615894918914">"Touchez à nouveau pour afficher les renseignements"</string>
    <string name="emergency_enable_radio_dialog_title" msgid="2667568200755388829">"Appel d\'urgence"</string>
    <string name="single_emergency_number_title" msgid="8413371079579067196">"Numéro d\'urgence"</string>
    <string name="numerous_emergency_numbers_title" msgid="8972398932506755510">"Numéros d\'urgence"</string>
    <string name="emergency_call_shortcut_hint" msgid="1290485125107779500">"Touchez à nouveau pour composer le <xliff:g id="EMERGENCY_NUMBER">%s</xliff:g>"</string>
    <string name="emergency_enable_radio_dialog_message" msgid="1695305158151408629">"Activation du signal radio..."</string>
    <string name="emergency_enable_radio_dialog_retry" msgid="4329131876852608587">"Aucun service. Nouvel essai en cours..."</string>
    <string name="radio_off_during_emergency_call" msgid="8011154134040481609">"Impossible d\'activer le mode Avion durant un appel d\'urgence."</string>
    <string name="dial_emergency_error" msgid="825822413209026039">"Appel impossible. <xliff:g id="NON_EMERGENCY_NUMBER">%s</xliff:g> n\'est pas un numéro d\'urgence."</string>
    <string name="dial_emergency_empty_error" msgid="2785803395047793634">"Appel impossible. Composez un numéro d\'urgence."</string>
    <string name="dial_emergency_calling_not_available" msgid="6485846193794727823">"Appels d\'urgence non disponibles"</string>
    <string name="pin_puk_system_user_only" msgid="1045147220686867922">"Seul le propriétaire de l\'appareil peut entrer un NIP ou un code PUK."</string>
    <string name="police_type_description" msgid="2819533883972081757">"Police"</string>
    <string name="ambulance_type_description" msgid="6798237503553180461">"Ambulance"</string>
    <string name="fire_type_description" msgid="6565200468934914930">"Incendie"</string>
    <string name="description_concat_format" msgid="2014471565101724088">"%1$s, %2$s"</string>
    <string name="dialerKeyboardHintText" msgid="1115266533703764049">"Utilisez le clavier pour composer un numéro."</string>
    <string name="onscreenHoldText" msgid="4025348842151665191">"Attente"</string>
    <string name="onscreenEndCallText" msgid="6138725377654842757">"Terminé"</string>
    <string name="onscreenShowDialpadText" msgid="658465753816164079">"Clavier numérique"</string>
    <string name="onscreenMuteText" msgid="5470306116733843621">"Ignorer"</string>
    <string name="onscreenAddCallText" msgid="9075675082903611677">"Autre appel"</string>
    <string name="onscreenMergeCallsText" msgid="3692389519611225407">"Fusionner les appels"</string>
    <string name="onscreenSwapCallsText" msgid="2682542150803377991">"Permuter"</string>
    <string name="onscreenManageCallsText" msgid="1162047856081836469">"Gérer les appels"</string>
    <string name="onscreenManageConferenceText" msgid="4700574060601755137">"Gérer la conférence"</string>
    <string name="onscreenAudioText" msgid="7224226735052019986">"Audio"</string>
    <string name="onscreenVideoCallText" msgid="1743992456126258698">"Appel vidéo"</string>
    <string name="importSimEntry" msgid="3892354284082689894">"Importer"</string>
    <string name="importAllSimEntries" msgid="2628391505643564007">"Tout importer"</string>
    <string name="importingSimContacts" msgid="4995457122107888932">"Importation des contacts SIM"</string>
    <string name="importToFDNfromContacts" msgid="5068664870738407341">"Importer à partir des contacts"</string>
    <string name="singleContactImportedMsg" msgid="3619804066300998934">"Contacts importés"</string>
    <string name="failedToImportSingleContactMsg" msgid="228095510489830266">"Impossible d\'importer le contact"</string>
    <string name="hac_mode_title" msgid="4127986689621125468">"Assistance auditive"</string>
    <string name="hac_mode_summary" msgid="7774989500136009881">"Activer la compatibilité des prothèses auditives"</string>
    <string name="rtt_mode_title" msgid="3075948111362818043">"Appel texte en temps réel (TTR)"</string>
    <string name="rtt_mode_summary" msgid="8631541375609989562">"Autoriser l\'utilisation de la messagerie lors des appels vocaux"</string>
    <string name="rtt_mode_more_information" msgid="587500128658756318">"La fonctionnalité TTR aide les appelants qui sont sourds ou malentendants, qui ont un trouble de la parole ou pour qui la voix ne suffit pas.&lt;br&gt; &lt;a href=<xliff:g id="URL">http://support.google.com/mobile?p=telephony_rtt</xliff:g>&gt;En savoir plus&lt;/a&gt;\n       &lt;br&gt;&lt;br&gt; - Les appels TTR sont enregistrés en tant que transcriptions de messages\n       &lt;br&gt; - La fonctionnalité TTR n\'est pas disponible pour les appels vidéo"</string>
    <string name="no_rtt_when_roaming" msgid="5268008247378355389">"Remarque : Les messages TTR ne sont pas disponibles en itinérance"</string>
  <string-array name="tty_mode_entries">
    <item msgid="3238070884803849303">"TTY désactivé"</item>
    <item msgid="1449091874731375214">"TTY complet"</item>
    <item msgid="1044179293199519425">"TTY HCO"</item>
    <item msgid="2131559553795606483">"TTY VCO"</item>
  </string-array>
    <string name="dtmf_tones_title" msgid="7874845461117175236">"Tonalités DTMF"</string>
    <string name="dtmf_tones_summary" msgid="2294822239899471201">"Définir la durée des tonalités DTMF"</string>
  <string-array name="dtmf_tone_entries">
    <item msgid="2271798469250155310">"Normale"</item>
    <item msgid="6044210222666533564">"Longues"</item>
  </string-array>
    <string name="network_info_message" msgid="7599413947016532355">"message réseau"</string>
    <string name="network_error_message" msgid="4271579424089326618">"Message d\'erreur"</string>
    <string name="ota_title_activate" msgid="4049645324841263423">"Activer votre téléphone"</string>
    <string name="ota_touch_activate" msgid="838764494319694754">"Vous devez passer un appel spécial pour activer le service de téléphonie. \n\nAprès avoir appuyé sur \"Activer\", écoutez les instructions qui vous permettront d\'activer votre téléphone."</string>
    <string name="ota_hfa_activation_title" msgid="3300556778212729671">"Activation en cours…"</string>
    <string name="ota_hfa_activation_dialog_message" msgid="7921718445773342996">"Le téléphone est en train d\'activer votre service de données cellulaires.\n\nCela peut prendre jusqu\'à cinq minutes."</string>
    <string name="ota_skip_activation_dialog_title" msgid="7666611236789203797">"Ignorer l\'activation?"</string>
    <string name="ota_skip_activation_dialog_message" msgid="6691722887019708713">"Si vous poursuivez sans activer votre appareil mobile, vous ne pourrez ni téléphoner, ni vous connecter à des réseaux de données cellulaires. La connexion à un réseau Wi-Fi reste possible. Vous serez invité à effectuer l\'activation à chaque démarrage du téléphone."</string>
    <string name="ota_skip_activation_dialog_skip_label" msgid="5908029466817825633">"Passer"</string>
    <string name="ota_activate" msgid="7939695753665438357">"Activer"</string>
    <string name="ota_title_activate_success" msgid="1272135024761004889">"Votre téléphone est activé"</string>
    <string name="ota_title_problem_with_activation" msgid="7019745985413368726">"Problème lors de l\'activation"</string>
    <string name="ota_listen" msgid="2772252405488894280">"Suivez les instructions orales jusqu\'au bout de la procédure d\'activation."</string>
    <string name="ota_speaker" msgid="1086766980329820528">"Haut-parleur"</string>
    <string name="ota_progress" msgid="8837259285255700132">"Programmation de votre téléphone en cours…"</string>
    <string name="ota_failure" msgid="5674217489921481576">"Impossible de programmer votre téléphone"</string>
    <string name="ota_successful" msgid="1106825981548107774">"Votre téléphone est désormais activé. Un délai de 15 minutes peut être nécessaire avant le démarrage du service."</string>
    <string name="ota_unsuccessful" msgid="8531037653803955754">"Votre téléphone n\'a pas pu être activé. \nIl est possible que vous deviez vous déplacer vers une zone disposant d\'une meilleure couverture (près d\'une fenêtre ou à l\'extérieur).\n\nVeuillez réessayer ou appeler le service à la clientèle pour plus d\'options."</string>
    <string name="ota_spc_failure" msgid="904092035241370080">"NOMBRE EXCESSIF D\'ÉCHECS SPC"</string>
    <string name="ota_call_end" msgid="8657746378290737034">"Précédent"</string>
    <string name="ota_try_again" msgid="6914781945599998550">"Réessayer"</string>
    <string name="ota_next" msgid="2041016619313475914">"Suivant"</string>
    <string name="ecm_exit_dialog" msgid="4200691880721429078">"EcmExitDialog"</string>
    <string name="phone_entered_ecm_text" msgid="8431238297843035842">"Mode de rappel d\'urgence activé"</string>
    <string name="phone_in_ecm_notification_title" msgid="6825016389926367946">"Mode de rappel d\'urgence"</string>
    <string name="phone_in_ecm_call_notification_text" msgid="653972232922670335">"Connexion des données désactivée"</string>
    <string name="phone_in_ecm_notification_complete_time" msgid="7341624337163082759">"Aucune connexion de données avant <xliff:g id="COMPLETETIME">%s</xliff:g>"</string>
    <plurals name="alert_dialog_exit_ecm" formatted="false" msgid="5425906903766466743">
      <item quantity="one">Le téléphone sera en mode de rappel d\'urgence pendant <xliff:g id="COUNT_1">%s</xliff:g> minute.  Lorsque ce mode est activé, vous ne pouvez pas utiliser d\'applications nécessitant une connexion à Internet. Voulez-vous quitter l\'écran maintenant?</item>
      <item quantity="other"> Le téléphone sera en mode de rappel d\'urgence pendant <xliff:g id="COUNT_1">%s</xliff:g> minutes. Lorsque ce mode est activé, vous ne pouvez pas utiliser d\'applications nécessitant une connexion à Internet. Voulez-vous quitter l\'écran maintenant?</item>
    </plurals>
    <plurals name="alert_dialog_not_avaialble_in_ecm" formatted="false" msgid="1152682528741457004">
      <item quantity="one">L\'action sélectionnée n\'est pas disponible lorsque le mode de rappel d\'urgence est activé. Ce mode restera activé sur ce téléphone pendant <xliff:g id="COUNT_1">%s</xliff:g> minute. Voulez-vous quitter l\'écran maintenant?</item>
      <item quantity="other">L\'action sélectionnée n\'est pas disponible lorsque le mode de rappel d\'urgence est activé. Ce mode restera activé sur ce téléphone pendant <xliff:g id="COUNT_1">%s</xliff:g> minutes. Voulez-vous quitter l\'écran maintenant?</item>
    </plurals>
    <string name="alert_dialog_in_ecm_call" msgid="1207545603149771978">"L\'action sélectionnée n\'est pas disponible pendant un appel d\'urgence."</string>
    <string name="progress_dialog_exiting_ecm" msgid="9159080081676927217">"Sortie du mode de rappel d\'urgence…"</string>
    <string name="alert_dialog_yes" msgid="3532525979632841417">"Oui"</string>
    <string name="alert_dialog_no" msgid="1075632654085988420">"Non"</string>
    <string name="alert_dialog_dismiss" msgid="1336356286354517054">"Ignorer"</string>
    <string name="voicemail_provider" msgid="4158806657253745294">"Service"</string>
    <string name="voicemail_settings" msgid="4451045613238972776">"Configuration"</string>
    <string name="voicemail_number_not_set" msgid="8831561283386938155">"&lt;Non défini&gt;"</string>
    <string name="other_settings" msgid="8895088007393598447">"Autres paramètres d\'appel"</string>
    <string name="calling_via_template" msgid="1791323450703751750">"Appel via <xliff:g id="PROVIDER_NAME">%s</xliff:g>"</string>
    <string name="contactPhoto" msgid="7885089213135154834">"photo du contact"</string>
    <string name="goPrivate" msgid="4645108311382209551">"mode privé"</string>
    <string name="selectContact" msgid="1527612842599767382">"sélectionner un contact"</string>
    <string name="not_voice_capable" msgid="2819996734252084253">"Appels vocaux non pris en charge"</string>
    <string name="description_dial_button" msgid="8614631902795087259">"composer"</string>
    <string name="description_dialpad_button" msgid="7395114120463883623">"afficher le clavier numérique"</string>
    <string name="pane_title_emergency_dialpad" msgid="3627372514638694401">"Clavier numérique d\'urgence"</string>
    <string name="voicemail_visual_voicemail_switch_title" msgid="6610414098912832120">"Messagerie vocale visuelle"</string>
    <string name="voicemail_set_pin_dialog_title" msgid="7005128605986960003">"Définir le NIP"</string>
    <string name="voicemail_change_pin_dialog_title" msgid="4633077715231764435">"Modifier le NIP"</string>
    <string name="preference_category_ringtone" msgid="8787281191375434976">"Sonnerie et vibreur"</string>
    <string name="pstn_connection_service_label" msgid="9200102709997537069">"Cartes SIM intégrées"</string>
    <string name="enable_video_calling_title" msgid="7246600931634161830">"Activer les appels vidéo"</string>
    <string name="enable_video_calling_dialog_msg" msgid="7141478720386203540">"Pour activer les appels vidéo, vous devez activer le mode LTE 4G avancé dans les paramètres réseau."</string>
    <string name="enable_video_calling_dialog_settings" msgid="8697890611305307110">"Paramètres des réseaux"</string>
    <string name="enable_video_calling_dialog_close" msgid="4298929725917045270">"Fermer"</string>
    <string name="sim_label_emergency_calls" msgid="9078241989421522310">"Appels d\'urgence"</string>
    <string name="sim_description_emergency_calls" msgid="5146872803938897296">"Appels d\'urgence seulement"</string>
    <string name="sim_description_default" msgid="7474671114363724971">"Carte SIM, fente : <xliff:g id="SLOT_ID">%s</xliff:g>"</string>
    <string name="accessibility_settings_activity_title" msgid="7883415189273700298">"Accessibilité"</string>
    <string name="status_hint_label_incoming_wifi_call" msgid="2606052595898044071">"Appel Wi-Fi de"</string>
    <string name="status_hint_label_wifi_call" msgid="942993035689809853">"Appel Wi-Fi"</string>
    <string name="emergency_action_launch_hint" msgid="2762016865340891314">"Touchez à nouveau pour ouvrir"</string>
    <string name="message_decode_error" msgid="1061856591500290887">"Une erreur s\'est produite lors du décodage du message."</string>
    <string name="callFailed_cdma_activation" msgid="5392057031552253550">"Une carte SIM a activé votre service et mis à jour les fonctionnalités d\'itinérance de votre téléphone."</string>
    <string name="callFailed_cdma_call_limit" msgid="1074219746093031412">"Il y a trop d\'appels actifs. Veuillez mettre fin aux appels existants ou les fusionner avant d\'en passer un nouveau."</string>
    <string name="callFailed_imei_not_accepted" msgid="7257903653685147251">"Échec de la connexion. Veuillez insérer une carte SIM valide."</string>
    <string name="callFailed_wifi_lost" msgid="1788036730589163141">"Connexion Wi-Fi perdue. Appel terminé."</string>
    <string name="dialFailed_low_battery" msgid="6857904237423407056">"Impossible d\'effectuer votre appel vidéo, car la pile est faible."</string>
    <string name="callFailed_low_battery" msgid="4056828320214416182">"L\'appel vidéo a pris fin, car la pile est faible."</string>
    <string name="callFailed_emergency_call_over_wfc_not_available" msgid="5944309590693432042">"Les appels d\'urgence par Wi-Fi ne sont pas possibles à cet endroit."</string>
    <string name="callFailed_wfc_service_not_available_in_this_location" msgid="3624536608369524988">"Les appels Wi-Fi ne sont pas possibles à cet endroit."</string>
    <string name="change_pin_title" msgid="3564254326626797321">"Modifier le NIP de la messagerie vocale"</string>
    <string name="change_pin_continue_label" msgid="5177011752453506371">"Continuer"</string>
    <string name="change_pin_cancel_label" msgid="2301711566758827936">"Annuler"</string>
    <string name="change_pin_ok_label" msgid="6861082678817785330">"OK"</string>
    <string name="change_pin_enter_old_pin_header" msgid="853151335217594829">"Confirmez votre ancien NIP"</string>
    <string name="change_pin_enter_old_pin_hint" msgid="8801292976275169367">"Entrez votre NIP de messagerie vocale pour continuer."</string>
    <string name="change_pin_enter_new_pin_header" msgid="4739465616733486118">"Choisissez un nouveau NIP"</string>
    <string name="change_pin_enter_new_pin_hint" msgid="2326038476516364210">"Le NIP doit comporter de <xliff:g id="MIN">%1$d</xliff:g> à <xliff:g id="MAX">%2$d</xliff:g> chiffres."</string>
    <string name="change_pin_confirm_pin_header" msgid="2606303906320705726">"Confirmez votre NIP"</string>
    <string name="change_pin_confirm_pins_dont_match" msgid="305164501222587215">"Les NIP ne correspondent pas"</string>
    <string name="change_pin_succeeded" msgid="2504705600693014403">"NIP de messagerie vocale mis à jour"</string>
    <string name="change_pin_system_error" msgid="7772788809875146873">"Impossible de définir le NIP"</string>
    <string name="mobile_data_status_roaming_turned_off_subtext" msgid="6840673347416227054">"L\'itinérance de données est désactivée"</string>
    <string name="mobile_data_status_roaming_turned_on_subtext" msgid="5615757897768777865">"L\'itinérance de données est activée"</string>
    <string name="mobile_data_status_roaming_without_plan_subtext" msgid="6536671968072284677">"En itinérance. Un forfait de données est requis"</string>
    <string name="mobile_data_status_roaming_with_plan_subtext" msgid="2576177169108123095">"En itinérance. Le forfait de données est actif"</string>
    <string name="mobile_data_status_no_plan_subtext" msgid="170331026419263657">"Il ne reste plus de données cellulaires"</string>
    <string name="mobile_data_activate_prepaid" msgid="4276738964416795596">"Il ne reste plus de données cellulaires"</string>
    <string name="mobile_data_activate_prepaid_summary" msgid="6846085278531605925">"Ajouter des données cellulaires par l\'intermédiaire de <xliff:g id="PROVIDER_NAME">%s</xliff:g>"</string>
    <string name="mobile_data_activate_roaming_plan" msgid="922290995866269366">"Aucun forfait d\'itinérance"</string>
    <string name="mobile_data_activate_roaming_plan_summary" msgid="5379228493306235969">"Ajouter un forfait d\'itinérance par l\'intermédiaire de <xliff:g id="PROVIDER_NAME">%s</xliff:g>"</string>
    <string name="mobile_data_activate_footer" msgid="7895874069807204548">"Vous pouvez ajouter des données cellulaires ou un forfait d\'itinérance par l\'intermédiaire de votre fournisseur de services, <xliff:g id="PROVIDER_NAME">%s</xliff:g>."</string>
    <string name="mobile_data_activate_diag_title" msgid="5401741936224757312">"Ajouter des données?"</string>
    <string name="mobile_data_activate_diag_message" msgid="3527260988020415441">"Vous devrez peut-être ajouter des données par l\'intermédiaire de <xliff:g id="PROVIDER_NAME">%s</xliff:g>"</string>
    <string name="mobile_data_activate_button" msgid="1139792516354374612">"AJOUTER DES DONNÉES"</string>
    <string name="mobile_data_activate_cancel_button" msgid="3530174817572005860">"ANNULER"</string>
    <string name="clh_card_title_call_ended_txt" msgid="5977978317527299698">"Appel terminé"</string>
    <string name="clh_callFailed_powerOff_txt" msgid="8279934912560765361">"Le mode Avion est activé"</string>
    <string name="clh_callFailed_simError_txt" msgid="5128538525762326413">"Impossible d\'accéder à la carte SIM"</string>
    <string name="clh_incall_error_out_of_service_txt" msgid="2736010617446749869">"Réseau cellulaire non disponible"</string>
    <string name="clh_callFailed_unassigned_number_txt" msgid="141967660286695682">"Problème avec le numéro de téléphone que vous essayez de composer. Code d\'erreur 1."</string>
    <string name="clh_callFailed_no_route_to_destination_txt" msgid="4805015149822352308">"Impossible d\'effectuer l\'appel. Code d\'erreur 3."</string>
    <string name="clh_callFailed_channel_unacceptable_txt" msgid="4062754579408613021">"Impossible d\'effectuer l\'appel. Code d\'erreur 6."</string>
    <string name="clh_callFailed_operator_determined_barring_txt" msgid="4202077821465974286">"Impossible d\'effectuer l\'appel. Code d\'erreur 8."</string>
    <string name="clh_callFailed_normal_call_clearing_txt" msgid="5677987959062976462">"Impossible d\'effectuer l\'appel. Code d\'erreur 16."</string>
    <string name="clh_callFailed_user_busy_txt" msgid="8886432858568086854">"Utilisateur occupé"</string>
    <string name="clh_callFailed_no_user_responding_txt" msgid="341100226919865128">"L\'utilisateur ne répond pas"</string>
    <string name="clh_callFailed_user_alerting_txt" msgid="896082976264427969">"Impossible d\'effectuer l\'appel. Code d\'erreur 19."</string>
    <string name="clh_callFailed_call_rejected_txt" msgid="3439435671153341709">"Appel rejeté"</string>
    <string name="clh_callFailed_number_changed_txt" msgid="2868476949771441667">"Numéro modifié"</string>
    <string name="clh_callFailed_pre_emption_txt" msgid="8887998866342162724">"Impossible d\'effectuer l\'appel. Code d\'erreur 25."</string>
    <string name="clh_callFailed_non_selected_user_clearing_txt" msgid="4804529874810197550">"Impossible d\'effectuer l\'appel. Code d\'erreur 26."</string>
    <string name="clh_callFailed_destination_out_of_order_txt" msgid="1130697076352728824">"Impossible d\'effectuer l\'appel. Code d\'erreur 27."</string>
    <string name="clh_callFailed_invalid_number_format_txt" msgid="3171016382987224989">"Format de numéro incorrect (numéro incomplet)"</string>
    <string name="clh_callFailed_facility_rejected_txt" msgid="1054386430010898993">"Impossible d\'effectuer l\'appel. Code d\'erreur 29."</string>
    <string name="clh_callFailed_response_to_STATUS_ENQUIRY_txt" msgid="2763172551412307536">"Impossible d\'effectuer l\'appel. Code d\'erreur 30."</string>
    <string name="clh_callFailed_normal_unspecified_txt" msgid="978119938935737419">"Impossible d\'effectuer l\'appel. Code d\'erreur 31."</string>
    <string name="clh_callFailed_no_circuit_available_txt" msgid="1519684050419134605">"Impossible d\'effectuer l\'appel. Code d\'erreur 34."</string>
    <string name="clh_callFailed_network_out_of_order_txt" msgid="8689826504394592289">"Impossible d\'effectuer l\'appel. Code d\'erreur 38."</string>
    <string name="clh_callFailed_temporary_failure_txt" msgid="5065091554509067874">"Impossible d\'effectuer l\'appel. Code d\'erreur 41."</string>
    <string name="clh_callFailed_switching_equipment_congestion_txt" msgid="8681599376741988769">"Impossible d\'effectuer l\'appel. Code d\'erreur 42."</string>
    <string name="clh_callFailed_access_information_discarded_txt" msgid="2476199425130545428">"Impossible d\'effectuer l\'appel. Code d\'erreur 43."</string>
    <string name="clh_callFailed_requested_circuit_txt" msgid="7497497808928490219">"Impossible d\'effectuer l\'appel. Code d\'erreur 44."</string>
    <string name="clh_callFailed_resources_unavailable_unspecified_txt" msgid="144010529672928445">"Impossible d\'effectuer l\'appel. Code d\'erreur 47."</string>
    <string name="clh_callFailed_quality_of_service_unavailable_txt" msgid="4650329342288289290">"Impossible d\'effectuer l\'appel. Code d\'erreur 49."</string>
    <string name="clh_callFailed_requested_facility_not_subscribed_txt" msgid="9107977008516882170">"Impossible d\'effectuer l\'appel. Code d\'erreur 50."</string>
    <string name="clh_callFailed_incoming_calls_barred_within_the_CUG_txt" msgid="501037491908315591">"Impossible d\'effectuer l\'appel. Code d\'erreur 55."</string>
    <string name="clh_callFailed_bearer_capability_not_authorized_txt" msgid="4344366517528362620">"Impossible d\'effectuer l\'appel. Code d\'erreur 57."</string>
    <string name="clh_callFailed_bearer_capability_not_presently_available_txt" msgid="1436957294571545381">"Impossible d\'effectuer l\'appel. Code d\'erreur 58."</string>
    <string name="clh_callFailed_service_or_option_not_available_unspecified_txt" msgid="2149878874722675428">"Impossible d\'effectuer l\'appel. Code d\'erreur 63."</string>
    <string name="clh_callFailed_bearer_service_not_implemented_txt" msgid="1074983013965612410">"Impossible d\'effectuer l\'appel. Code d\'erreur 65."</string>
    <string name="clh_callFailed_ACM_equal_to_or_greater_than_ACMmax_txt" msgid="7889034195264205333">"Impossible d\'effectuer l\'appel. Code d\'erreur 68."</string>
    <string name="clh_callFailed_requested_facility_not_implemented_txt" msgid="7996646684699167978">"Impossible d\'effectuer l\'appel. Code d\'erreur 69."</string>
    <string name="clh_callFailed_only_restricted_digital_information_bearer_capability_is_available_txt" msgid="2358958110447385682">"Impossible d\'effectuer l\'appel. Code d\'erreur 70."</string>
    <string name="clh_callFailed_service_or_option_not_implemented_unspecified_txt" msgid="3046428509531159481">"Impossible d\'effectuer l\'appel. Code d\'erreur 79."</string>
    <string name="clh_callFailed_invalid_transaction_identifier_value_txt" msgid="1727401871777396619">"Impossible d\'effectuer l\'appel. Code d\'erreur 81."</string>
    <string name="clh_callFailed_user_not_member_of_CUG_txt" msgid="442282135105229307">"Impossible d\'effectuer l\'appel. Code d\'erreur 87."</string>
    <string name="clh_callFailed_incompatible_destination_txt" msgid="5900394706344969020">"Impossible d\'effectuer l\'appel. Code d\'erreur 88."</string>
    <string name="clh_callFailed_invalid_transit_network_selection_txt" msgid="6274621838349037741">"Impossible d\'effectuer l\'appel. Code d\'erreur 91."</string>
    <string name="clh_callFailed_semantically_incorrect_message_txt" msgid="7000705190197981937">"Impossible d\'effectuer l\'appel. Code d\'erreur 95."</string>
    <string name="clh_callFailed_invalid_mandatory_information_txt" msgid="3609204152671052123">"Impossible d\'effectuer l\'appel. Code d\'erreur 96."</string>
    <string name="clh_callFailed_message_type_non_existent_or_not_implemented_txt" msgid="1552110431052032814">"Impossible d\'effectuer l\'appel. Code d\'erreur 97."</string>
    <string name="clh_callFailed_message_type_not_compatible_with_protocol_state_txt" msgid="7717048934226300032">"Impossible d\'effectuer l\'appel. Code d\'erreur 98."</string>
    <string name="clh_callFailed_information_element_non_existent_or_not_implemented_txt" msgid="8931396541061612169">"Impossible d\'effectuer l\'appel. Code d\'erreur 99."</string>
    <string name="clh_callFailed_conditional_IE_error_txt" msgid="4630685477888727741">"Impossible d\'effectuer l\'appel. Code d\'erreur 100."</string>
    <string name="clh_callFailed_message_not_compatible_with_protocol_state_txt" msgid="3014075977395922947">"Impossible d\'effectuer l\'appel. Code d\'erreur 101."</string>
    <string name="clh_callFailed_recovery_on_timer_expiry_txt" msgid="5637581978978731672">"Impossible d\'effectuer l\'appel. Code d\'erreur 102."</string>
    <string name="clh_callFailed_protocol_Error_unspecified_txt" msgid="9203320572562697755">"Impossible d\'effectuer l\'appel. Code d\'erreur 111."</string>
    <string name="clh_callFailed_interworking_unspecified_txt" msgid="7969686413930847182">"Impossible d\'effectuer l\'appel. Code d\'erreur 127."</string>
    <string name="labelCallBarring" msgid="4180377113052853173">"Interdiction d\'appel"</string>
    <string name="sum_call_barring_enabled" msgid="5184331188926370824">"Activée"</string>
    <string name="sum_call_barring_disabled" msgid="5699448000600153096">"Désactivée"</string>
    <string name="call_barring_baoc" msgid="7400892586336429326">"Tous les appels sortants"</string>
    <string name="call_barring_baoc_enabled" msgid="3131509193386668182">"Désactiver le blocage de tous les appels sortants?"</string>
    <string name="call_barring_baoc_disabled" msgid="8534224684091141509">"Bloquer tous les appels sortants?"</string>
    <string name="call_barring_baoic" msgid="8668125428666851665">"Appels internationaux sortants"</string>
    <string name="call_barring_baoic_enabled" msgid="1203758092657630123">"Désactiver le blocage des appels internationaux sortants?"</string>
    <string name="call_barring_baoic_disabled" msgid="5656889339002997449">"Bloquer les appels internationaux sortants?"</string>
    <string name="call_barring_baoicr" msgid="8566167764432343487">"Itinérance des appels internationaux sortants"</string>
    <string name="call_barring_baoicr_enabled" msgid="1615324165512798478">"Désactiver le blocage de l\'itinérance des appels internationaux sortants?"</string>
    <string name="call_barring_baoicr_disabled" msgid="172010175248142831">"Bloquer l\'itinérance des appels internationaux sortants?"</string>
    <string name="call_barring_baic" msgid="7941393541678658566">"Tous les appels entrants"</string>
    <string name="call_barring_baic_enabled" msgid="4357332358020337470">"Désactiver le blocage de tous les appels entrants?"</string>
    <string name="call_barring_baic_disabled" msgid="2355945245938240958">"Bloquer tous les appels entrants?"</string>
    <string name="call_barring_baicr" msgid="8712249337313034226">"Itinérance des appels internationaux entrants"</string>
    <string name="call_barring_baicr_enabled" msgid="64774270234828175">"Désactiver le blocage de l\'itinérance de tous les appels internationaux entrants?"</string>
    <string name="call_barring_baicr_disabled" msgid="3488129262744027262">"Bloquer l\'itinérance des appels internationaux entrants?"</string>
    <string name="call_barring_deactivate_all" msgid="7837931580047157328">"Tout désactiver"</string>
    <string name="call_barring_deactivate_all_description" msgid="4474119585042121604">"Désactiver tous les paramètres d\'interdiction d\'appel"</string>
    <string name="call_barring_deactivate_success" msgid="3545644320298275337">"Interdiction d\'appel désactivée"</string>
    <string name="call_barring_change_pwd" msgid="1730691950940338387">"Modifiez le mot de passe"</string>
    <string name="call_barring_change_pwd_description" msgid="1274245130382054227">"Modifiez le mot de passe d\'interdiction d\'appel"</string>
    <string name="call_barring_change_pwd_description_disabled" msgid="2911647051915343920">"Impossible de modifier le mot de passe d\'interdiction d\'appel"</string>
    <string name="call_barring_pwd_not_match" msgid="7638198747579019826">"Les mots de passe ne concordent pas"</string>
    <string name="call_barring_right_pwd_number" msgid="3860630926460851330">"Entrez un mot de passe à quatre chiffres"</string>
    <string name="call_barring_change_pwd_success" msgid="1837437691277936903">"Mot de passe modifié"</string>
    <string name="call_barring_old_pwd" msgid="5500085633281388281">"Ancien mot de passe"</string>
    <string name="call_barring_new_pwd" msgid="2515524903813227732">"Nouveau mot de passe"</string>
    <string name="call_barring_confirm_pwd" msgid="7552526161616461858">"Confirmez le mot de passe"</string>
    <string name="messageCallBarring" msgid="5537730400652466912">"Entrez le mot de passe"</string>
    <string name="call_barring_settings" msgid="4616607285790258919">"Paramètres d\'interdiction d\'appel"</string>
    <string name="callFailed_NetworkBusy" msgid="5437103975842913681">"Le réseau est saturé. Veuillez rappeler plus tard."</string>
    <string name="callFailed_NetworkCongested" msgid="6801283142342775380">"Le réseau est saturé. Communiquez avec votre fournisseur de services mobiles pour obtenir de l\'assistance."</string>
    <string name="supp_service_notification_call_deflected" msgid="4980942818105909813">"Appel redirigé."</string>
    <string name="supp_service_notification_call_forwarded" msgid="7102930311735433088">"Appel transféré."</string>
    <string name="supp_service_notification_call_waiting" msgid="4577403881609445324">"Appel en attente."</string>
    <string name="supp_service_clir_suppression_rejected" msgid="6105737020194776121">"La demande de blocage du numéro est refusée."</string>
    <string name="supp_service_closed_user_group_call" msgid="2811636666505250689">"Appel de groupe d\'utilisateurs fermé."</string>
    <string name="supp_service_incoming_calls_barred" msgid="2034627421274447674">"Appels entrants interdits."</string>
    <string name="supp_service_outgoing_calls_barred" msgid="5205725332394087112">"Appels sortants interdits."</string>
    <string name="supp_service_call_forwarding_active" msgid="7910162960395132464">"Transfert d\'appel activé."</string>
    <string name="supp_service_additional_call_forwarded" msgid="8772753260008398632">"Autre appel transféré."</string>
    <string name="supp_service_additional_ect_connected" msgid="8525934162945220237">"Transfert d\'appel explicite terminé."</string>
    <string name="supp_service_additional_ect_connecting" msgid="7046240728781222753">"Transfert d\'appel explicite en cours…"</string>
    <string name="supp_service_call_on_hold" msgid="2836811319594503059">"Appel en attente."</string>
    <string name="supp_service_call_resumed" msgid="3786864005920743546">"Appel repris."</string>
    <string name="supp_service_deflected_call" msgid="7565979024562921707">"L\'appel a été redirigé."</string>
    <string name="supp_service_forwarded_call" msgid="6475776013771821457">"Appel transféré."</string>
    <string name="supp_service_conference_call" msgid="4004193534408317148">"Connexion à la conférence téléphonique en cours…"</string>
    <string name="supp_service_held_call_released" msgid="2847835124639112410">"L\'appel en attente a été déconnecté."</string>
    <string name="callFailed_otasp_provisioning_in_process" msgid="3345666183602879326">"Impossible de passer un appel, car l\'appareil est en cours d\'approvisionnement."</string>
    <string name="callFailed_already_dialing" msgid="7250591188960691086">"Impossible de passer un appel, car un autre appel sortant est déjà en cours de composition."</string>
    <string name="callFailed_already_ringing" msgid="2376603543544289303">"Impossible de passer un appel, car il y a un appel entrant sans réponse. Répondez à l\'appel entrant ou refusez-le avant de passer un nouvel appel."</string>
    <string name="callFailed_calling_disabled" msgid="5010992739401206283">"Impossible de passer un appel, car la fonction d\'appel a été désactivée à l\'aide de la propriété système ro.telephony.disable-call."</string>
    <string name="callFailed_too_many_calls" msgid="5379426826618582180">"Impossible de passer un appel, car deux appels sont déjà en cours. Déconnectez-en un ou fusionnez-les en conférence téléphonique avant de passer un nouvel appel."</string>
    <string name="supp_service_over_ut_precautions" msgid="2145018231396701311">"Avant d\'utiliser <xliff:g id="SUPP_SERVICE">%s</xliff:g>, assurez-vous que les données cellulaires sont activées. Vous pouvez modifier cette option dans les paramètres du réseau cellulaire."</string>
    <string name="supp_service_over_ut_precautions_roaming" msgid="670342104569972327">"Avant d\'utiliser <xliff:g id="SUPP_SERVICE">%s</xliff:g>, assurez-vous que les données cellulaires et l\'itinérance des données sont activées. Vous pouvez modifier ces options dans les paramètres du réseau cellulaire."</string>
    <string name="supp_service_over_ut_precautions_dual_sim" msgid="5166866975550910474">"Avant d\'utiliser <xliff:g id="SUPP_SERVICE">%1$s</xliff:g>, assurez-vous que les données cellulaires sont activées pour la carte SIM <xliff:g id="SIM_NUMBER">%2$d</xliff:g>. Vous pouvez modifier cette option dans les paramètres du réseau cellulaire."</string>
    <string name="supp_service_over_ut_precautions_roaming_dual_sim" msgid="6627654855191817965">"Avant d\'utiliser <xliff:g id="SUPP_SERVICE">%1$s</xliff:g>, assurez-vous que les données cellulaires et l\'itinérance des données sont activées pour la carte SIM <xliff:g id="SIM_NUMBER">%2$d</xliff:g>. Vous pouvez modifier ces options dans les paramètres du réseau cellulaire."</string>
    <string name="supp_service_over_ut_precautions_dialog_dismiss" msgid="5934541487903081652">"Ignorer"</string>
    <string name="radio_info_data_connection_enable" msgid="6183729739783252840">"Activer la connexion de données"</string>
    <string name="radio_info_data_connection_disable" msgid="6404751291511368706">"Désactiver la connexion de données"</string>
    <string name="volte_provisioned_switch_string" msgid="4812874990480336178">"VoLTE approvisionné"</string>
    <string name="vt_provisioned_switch_string" msgid="8295542122512195979">"Appel vidéo approvisionné"</string>
    <string name="wfc_provisioned_switch_string" msgid="3835004640321078988">"Appel Wi-Fi approvisionné"</string>
    <string name="eab_provisioned_switch_string" msgid="4449676720736033035">"EAB/Présence approvisionné"</string>
    <string name="cbrs_data_switch_string" msgid="6060356430838077653">"Données CBRS"</string>
    <string name="dsds_switch_string" msgid="7564769822086764796">"Activer DSDS"</string>
    <string name="dsds_dialog_title" msgid="8494569893941847575">"Redémarrer l\'appareil?"</string>
    <string name="dsds_dialog_message" msgid="4047480385678538850">"Vous devez redémarrer votre appareil pour modifier ce paramètre."</string>
    <string name="dsds_dialog_confirm" msgid="9032004888134129885">"Redémarrer"</string>
    <string name="dsds_dialog_cancel" msgid="3245958947099586655">"Annuler"</string>
    <string name="radio_info_radio_power" msgid="8805595022160471587">"Alimentation de radio cellulaire"</string>
    <string name="radioInfo_menu_viewADN" msgid="4533179730908559846">"Afficher le carnet d\'adresses de la carte SIM"</string>
    <string name="radioInfo_menu_viewFDN" msgid="1847236480527032061">"Afficher les numéros d\'appel fixes"</string>
    <string name="radioInfo_menu_viewSDN" msgid="2613431584522392842">"Afficher les numéros de service"</string>
    <string name="radioInfo_menu_getIMS" msgid="1950869267853198232">"État du service IMS"</string>
    <string name="radio_info_ims_reg_status_title" msgid="6875885401313992007">"État IMS"</string>
    <string name="radio_info_ims_reg_status_registered" msgid="7095182114078864326">"Enregistré"</string>
    <string name="radio_info_ims_reg_status_not_registered" msgid="8045821447288876085">"Non enregistré"</string>
    <string name="radio_info_ims_feature_status_available" msgid="6493200914756969292">"Disponible"</string>
    <string name="radio_info_ims_feature_status_unavailable" msgid="8930391136839759778">"Indisponible"</string>
    <string name="radio_info_ims_reg_status" msgid="25582845222446390">"Enregistrement IMS : <xliff:g id="STATUS">%1$s</xliff:g>\nVoix sur LTE : <xliff:g id="AVAILABILITY_0">%2$s</xliff:g>\nVoix sur Wi-Fi : <xliff:g id="AVAILABILITY_1">%3$s</xliff:g>\nAppels vidéo : <xliff:g id="AVAILABILITY_2">%4$s</xliff:g>\nInterface UT : <xliff:g id="AVAILABILITY_3">%5$s</xliff:g>"</string>
    <string name="radioInfo_service_in" msgid="45753418231446400">"En service"</string>
    <string name="radioInfo_service_out" msgid="287972405416142312">"Hors service"</string>
    <string name="radioInfo_service_emergency" msgid="4763879891415016848">"Appels d\'urgence seulement"</string>
    <string name="radioInfo_service_off" msgid="3456583511226783064">"Signal radio désactivé"</string>
    <string name="radioInfo_roaming_in" msgid="3156335577793145965">"Itinérance"</string>
    <string name="radioInfo_roaming_not" msgid="1904547918725478110">"Pas en itinérance"</string>
    <string name="radioInfo_phone_idle" msgid="2191653783170757819">"Inactif"</string>
    <string name="radioInfo_phone_ringing" msgid="8100354169567413370">"Sonnerie en cours…"</string>
    <string name="radioInfo_phone_offhook" msgid="7564601639749936170">"Appel en cours"</string>
    <string name="radioInfo_data_disconnected" msgid="8085447971880814541">"Déconnecté"</string>
    <string name="radioInfo_data_connecting" msgid="925092271092152472">"Connexion en cours…"</string>
    <string name="radioInfo_data_connected" msgid="7637335645634239508">"Connecté"</string>
    <string name="radioInfo_data_suspended" msgid="8695262782642002785">"Suspendu"</string>
    <string name="radioInfo_unknown" msgid="5401423738500672850">"Inconnu"</string>
    <string name="radioInfo_display_packets" msgid="6794302192441084157">"paquets"</string>
    <string name="radioInfo_display_bytes" msgid="7701006329222413797">"octets"</string>
    <string name="radioInfo_display_dbm" msgid="7491944975710865703">"dBm"</string>
    <string name="radioInfo_display_asu" msgid="2247752203249646956">"asu"</string>
    <string name="radioInfo_lac" msgid="3892986460272607013">"LAC"</string>
    <string name="radioInfo_cid" msgid="1423185536264406705">"CID ou IDC"</string>
    <string name="radio_info_subid" msgid="6839966868621703203">"Sous-identifiant actuel :"</string>
    <string name="radio_info_dds" msgid="1122593144425697126">"Sous-identifiant de la carte SIM par défaut :"</string>
    <string name="radio_info_dl_kbps" msgid="2382922659525318726">"Bande passante de téléchargement (kb/s) :"</string>
    <string name="radio_info_ul_kbps" msgid="2102225400904799036">"Bande passante de téléversement (kb/s) :"</string>
<<<<<<< HEAD
=======
    <string name="radio_info_signal_location_label" msgid="6188435197086550049">"Données de la position de la cellule (discontinuées) :"</string>
>>>>>>> 12ba0849
    <string name="radio_info_phy_chan_config" msgid="1277949603275436081">"Configuration du canal physique LTE :"</string>
    <string name="radio_info_cell_info_refresh_rate" msgid="670511448975997340">"Taux d\'actualisation des données de la cellule :"</string>
    <string name="radio_info_cellinfo_label" msgid="8199062974670377659">"Données des mesures de toutes les cellules :"</string>
    <string name="radio_info_gprs_service_label" msgid="6819204246355412952">"Service de données :"</string>
    <string name="radio_info_roaming_label" msgid="6636932886446857120">"Itinérance :"</string>
    <string name="radio_info_imei_label" msgid="8947899706930120368">"Code IIEM :"</string>
    <string name="radio_info_call_redirect_label" msgid="4526480903023362276">"Transfert d\'appel :"</string>
    <string name="radio_info_ppp_resets_label" msgid="9131901102339077661">"Nombre de réinitialisations PPP depuis le démarrage :"</string>
    <string name="radio_info_current_network_label" msgid="3052098695239642450">"Réseau actuel :"</string>
    <string name="radio_info_ppp_received_label" msgid="5753592451640644889">"Données reçues :"</string>
    <string name="radio_info_gsm_service_label" msgid="6443348321714241328">"Service vocal :"</string>
    <string name="radio_info_signal_strength_label" msgid="5545444702102543260">"Force du signal :"</string>
    <string name="radio_info_call_status_label" msgid="7693575431923095487">"État de l\'appel vocal :"</string>
    <string name="radio_info_ppp_sent_label" msgid="6542208429356199695">"Données envoyées :"</string>
    <string name="radio_info_message_waiting_label" msgid="1886549432566952078">"Message en attente :"</string>
    <string name="radio_info_phone_number_label" msgid="2533852539562512203">"Numéro de téléphone :"</string>
    <string name="radio_info_band_mode_label" msgid="23480556225515290">"Sélectionner la bande radio"</string>
    <string name="radio_info_voice_network_type_label" msgid="2395347336419593265">"Type de réseau vocal :"</string>
    <string name="radio_info_data_network_type_label" msgid="8886597029237501929">"Type de réseau de données :"</string>
    <string name="phone_index_label" msgid="6222406512768964268">"Sélectionner l\'indice du téléphone"</string>
    <string name="radio_info_set_perferred_label" msgid="7408131389363136210">"Définir le type de réseau préféré :"</string>
    <string name="radio_info_ping_hostname_v4" msgid="6951237885381284790">"Faire un ping de l\'IPv4 du nom d\'hôte (www.google.com) :"</string>
    <string name="radio_info_ping_hostname_v6" msgid="2748637889486554603">"Faire un ping de l\'IPv6 du nom d\'hôte (www.google.com) :"</string>
    <string name="radio_info_http_client_test" msgid="1329583721088428238">"Test du client HTTP :"</string>
    <string name="ping_test_label" msgid="448617502935719694">"Effectuer le test de ping"</string>
    <string name="radio_info_smsc_label" msgid="3749927072726033763">"SMSC :"</string>
    <string name="radio_info_smsc_update_label" msgid="5141996256097115753">"Mettre à jour"</string>
    <string name="radio_info_smsc_refresh_label" msgid="8409923721451604560">"Actualiser"</string>
    <string name="radio_info_toggle_dns_check_label" msgid="1394078554927787350">"Basculer la vérification DNS"</string>
    <string name="oem_radio_info_label" msgid="2914167475119997456">"Informations/paramètres OEM"</string>
    <string name="band_mode_title" msgid="7988822920724576842">"Définir le mode de bande radio"</string>
    <string name="band_mode_loading" msgid="795923726636735967">"Chargement de la liste de bandes en cours…"</string>
    <string name="band_mode_set" msgid="6657819412803771421">"Définir"</string>
    <string name="band_mode_failed" msgid="1707488541847192924">"Échec"</string>
    <string name="band_mode_succeeded" msgid="2230018000534761063">"Opération effectuée"</string>
    <string name="phone_info_label" product="tablet" msgid="7477478709388477397">"Informations sur la tablette"</string>
    <string name="phone_info_label" product="default" msgid="1784175881556791433">"Informations sur le téléphone"</string>
    <string name="carrier_provisioning" msgid="2668065041869578376">"Données d\'approvisionnement du fournisseur de services"</string>
    <string name="trigger_carrier_provisioning" msgid="1301829588620638234">"Déclencher l\'approvisionnement du fournisseur de services"</string>
</resources><|MERGE_RESOLUTION|>--- conflicted
+++ resolved
@@ -50,10 +50,6 @@
     <string name="voice_number_setting_primary_user_only" msgid="3394706575741912843">"Seul l\'utilisateur principal peut modifier les paramètres de la messagerie vocale."</string>
     <string name="puk_unlocked" msgid="4627340655215746511">"Votre carte SIM a été déverrouillée. Votre téléphone est en cours de déverrouillage..."</string>
     <string name="label_ndp" msgid="7617392683877410341">"NIP de déblocage du réseau SIM"</string>
-<<<<<<< HEAD
-    <string name="label_phoneid" msgid="8775611434123577808">"Carte SIM verrouillée pour le fournisseur de services :"</string>
-=======
->>>>>>> 12ba0849
     <string name="sim_ndp_unlock_text" msgid="7737338355451978338">"Déverrouiller"</string>
     <string name="sim_ndp_dismiss_text" msgid="89667342248929777">"Ignorer"</string>
     <string name="requesting_unlock" msgid="930512210309437741">"Demande de déblocage du réseau…"</string>
@@ -586,7 +582,7 @@
     <string name="singleContactImportedMsg" msgid="3619804066300998934">"Contacts importés"</string>
     <string name="failedToImportSingleContactMsg" msgid="228095510489830266">"Impossible d\'importer le contact"</string>
     <string name="hac_mode_title" msgid="4127986689621125468">"Assistance auditive"</string>
-    <string name="hac_mode_summary" msgid="7774989500136009881">"Activer la compatibilité des prothèses auditives"</string>
+    <string name="hac_mode_summary" msgid="7774989500136009881">"Activer la compatibilité du service d\'assistance auditive"</string>
     <string name="rtt_mode_title" msgid="3075948111362818043">"Appel texte en temps réel (TTR)"</string>
     <string name="rtt_mode_summary" msgid="8631541375609989562">"Autoriser l\'utilisation de la messagerie lors des appels vocaux"</string>
     <string name="rtt_mode_more_information" msgid="587500128658756318">"La fonctionnalité TTR aide les appelants qui sont sourds ou malentendants, qui ont un trouble de la parole ou pour qui la voix ne suffit pas.&lt;br&gt; &lt;a href=<xliff:g id="URL">http://support.google.com/mobile?p=telephony_rtt</xliff:g>&gt;En savoir plus&lt;/a&gt;\n       &lt;br&gt;&lt;br&gt; - Les appels TTR sont enregistrés en tant que transcriptions de messages\n       &lt;br&gt; - La fonctionnalité TTR n\'est pas disponible pour les appels vidéo"</string>
@@ -867,10 +863,7 @@
     <string name="radio_info_dds" msgid="1122593144425697126">"Sous-identifiant de la carte SIM par défaut :"</string>
     <string name="radio_info_dl_kbps" msgid="2382922659525318726">"Bande passante de téléchargement (kb/s) :"</string>
     <string name="radio_info_ul_kbps" msgid="2102225400904799036">"Bande passante de téléversement (kb/s) :"</string>
-<<<<<<< HEAD
-=======
     <string name="radio_info_signal_location_label" msgid="6188435197086550049">"Données de la position de la cellule (discontinuées) :"</string>
->>>>>>> 12ba0849
     <string name="radio_info_phy_chan_config" msgid="1277949603275436081">"Configuration du canal physique LTE :"</string>
     <string name="radio_info_cell_info_refresh_rate" msgid="670511448975997340">"Taux d\'actualisation des données de la cellule :"</string>
     <string name="radio_info_cellinfo_label" msgid="8199062974670377659">"Données des mesures de toutes les cellules :"</string>

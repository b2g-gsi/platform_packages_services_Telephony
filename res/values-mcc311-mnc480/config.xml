--- conflicted
+++ resolved
@@ -20,11 +20,8 @@
     <!-- Flag indicating if dtmf tone type is enabled -->
     <bool name="dtmf_type_enabled">true</bool>
     <bool name="support_swap_after_merge" translatable="false">false</bool>
-<<<<<<< HEAD
     <!-- Determine whether the voicemail notification is persistent in the notification bar.
          If true, the voicemail notifications cannot be dismissed from the notification bar. -->
     <bool name="voicemail_notification_persistent">true</bool>
-=======
     <bool name="support_pause_ims_video_calls" translatable="false">true</bool>
->>>>>>> b7cdeceb
 </resources>
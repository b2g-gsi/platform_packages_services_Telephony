<?xml version="1.0" encoding="utf-8"?>
<!-- Copyright (C) 2008 The Android Open Source Project

     Licensed under the Apache License, Version 2.0 (the "License");
     you may not use this file except in compliance with the License.
     You may obtain a copy of the License at

          http://www.apache.org/licenses/LICENSE-2.0

     Unless required by applicable law or agreed to in writing, software
     distributed under the License is distributed on an "AS IS" BASIS,
     WITHOUT WARRANTIES OR CONDITIONS OF ANY KIND, either express or implied.
     See the License for the specific language governing permissions and
     limitations under the License.
-->

<PreferenceScreen xmlns:android="http://schemas.android.com/apk/res/android"
        xmlns:settings="http://schemas.android.com/apk/res/com.android.phone">

    <com.android.phone.NetworkOperators
        android:key="network_operators_category_key"
        android:title="@string/network_operator_category"
<<<<<<< HEAD
        android:persistent="false">

        <SwitchPreference
            android:key="button_auto_select_key"
            android:title="@string/select_automatically"
            android:persistent="false"/>

        <com.android.phone.NetworkSelectListPreference
            android:key="button_network_select_key"
            android:title="@string/network_select_title"
            android:persistent="false"/>
    </com.android.phone.NetworkOperators>

    <PreferenceScreen
        android:key="button_apn_key"
        android:title="@string/apn_settings"
        android:persistent="false">

        <!-- The launching Intent will be defined thru code as we need to pass some Extra -->

    </PreferenceScreen>
=======
        android:persistent="false">

        <SwitchPreference
            android:key="button_auto_select_key"
            android:title="@string/select_automatically"
            android:persistent="false"/>

        <com.android.phone.NetworkSelectListPreference
            android:key="button_network_select_key"
            android:title="@string/network_select_title"
            android:persistent="false"/>
    </com.android.phone.NetworkOperators>

    <!--We want separate APN setting from reset of settings because-->
    <!--we want user to change it with caution.-->
    <PreferenceCategory
        android:key="category_gsm_apn_key">
        <Preference
            android:key="button_gsm_apn_key"
            android:title="@string/apn_settings"
            android:persistent="false" />
    </PreferenceCategory>
>>>>>>> 1071dd75

    <PreferenceScreen
        android:key="carrier_settings_key"
        android:title="@string/carrier_settings_title">
        <intent android:action="android.intent.action.MAIN"
                android:targetPackage="@string/carrier_settings"
                android:targetClass="@string/carrier_settings_menu" />
    </PreferenceScreen>

</PreferenceScreen><|MERGE_RESOLUTION|>--- conflicted
+++ resolved
@@ -20,29 +20,6 @@
     <com.android.phone.NetworkOperators
         android:key="network_operators_category_key"
         android:title="@string/network_operator_category"
-<<<<<<< HEAD
-        android:persistent="false">
-
-        <SwitchPreference
-            android:key="button_auto_select_key"
-            android:title="@string/select_automatically"
-            android:persistent="false"/>
-
-        <com.android.phone.NetworkSelectListPreference
-            android:key="button_network_select_key"
-            android:title="@string/network_select_title"
-            android:persistent="false"/>
-    </com.android.phone.NetworkOperators>
-
-    <PreferenceScreen
-        android:key="button_apn_key"
-        android:title="@string/apn_settings"
-        android:persistent="false">
-
-        <!-- The launching Intent will be defined thru code as we need to pass some Extra -->
-
-    </PreferenceScreen>
-=======
         android:persistent="false">
 
         <SwitchPreference
@@ -65,7 +42,6 @@
             android:title="@string/apn_settings"
             android:persistent="false" />
     </PreferenceCategory>
->>>>>>> 1071dd75
 
     <PreferenceScreen
         android:key="carrier_settings_key"

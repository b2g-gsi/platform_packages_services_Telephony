--- conflicted
+++ resolved
@@ -54,10 +54,7 @@
 import com.android.internal.telephony.CallStateException;
 import com.android.internal.telephony.Connection;
 import com.android.internal.telephony.Phone;
-<<<<<<< HEAD
-=======
 import com.android.internal.telephony.PhoneSwitcher;
->>>>>>> 3770f398
 import com.android.internal.telephony.emergency.EmergencyNumberTracker;
 import com.android.internal.telephony.gsm.SuppServiceNotification;
 
@@ -97,9 +94,6 @@
     @Mock TelephonyConnectionService.TelephonyManagerProxy mTelephonyManagerProxy;
     @Mock TelephonyConnectionService.SubscriptionManagerProxy mSubscriptionManagerProxy;
     @Mock TelephonyConnectionService.PhoneFactoryProxy mPhoneFactoryProxy;
-<<<<<<< HEAD
-    @Mock EmergencyNumberTracker mEmergencyNumberTracker;
-=======
     @Mock DeviceState mDeviceState;
     @Mock TelephonyConnectionService.PhoneSwitcherProxy mPhoneSwitcherProxy;
     @Mock TelephonyConnectionService.PhoneNumberUtilsProxy mPhoneNumberUtilsProxy;
@@ -123,7 +117,6 @@
             super.onCreate();
         }
     }
->>>>>>> 3770f398
 
     private TelephonyConnectionService mTestConnectionService;
 
@@ -1141,8 +1134,6 @@
         when(phone.getServiceState()).thenReturn(testServiceState);
         when(phone.getPhoneId()).thenReturn(phoneId);
         when(phone.getDefaultPhone()).thenReturn(phone);
-        when(phone.getEmergencyNumberTracker()).thenReturn(mEmergencyNumberTracker);
-        when(mEmergencyNumberTracker.getEmergencyNumber(anyString())).thenReturn(null);
         return phone;
     }
 
